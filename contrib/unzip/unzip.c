/* unzip.c -- IO for uncompress .zip files using zlib
   Version 1.1, February 14h, 2010
   part of the MiniZip project - ( http://www.winimage.com/zLibDll/minizip.html )

         Copyright (C) 1998-2010 Gilles Vollant (minizip) ( http://www.winimage.com/zLibDll/minizip.html )

         Modifications of Unzip for Zip64
         Copyright (C) 2007-2008 Even Rouault

         Modifications for Zip64 support on both zip and unzip
         Copyright (C) 2009-2010 Mathias Svensson ( http://result42.com )

         For more info read MiniZip_info.txt


  ------------------------------------------------------------------------------------
  Decryption code comes from crypt.c by Info-ZIP but has been greatly reduced in terms of
  compatibility with older software. The following is from the original crypt.c.
  Code woven in by Terry Thorsen 1/2003.

  Copyright (c) 1990-2000 Info-ZIP.  All rights reserved.

  See the accompanying file LICENSE, version 2000-Apr-09 or later
  (the contents of which are also included in zip.h) for terms of use.
  If, for some reason, all these files are missing, the Info-ZIP license
  also may be found at:  ftp://ftp.info-zip.org/pub/infozip/license.html

        crypt.c (full version) by Info-ZIP.      Last revised:  [see crypt.h]

  The encryption/decryption parts of this source code (as opposed to the
  non-echoing password parts) were originally written in Europe.  The
  whole source package can be freely distributed, including from the USA.
  (Prior to January 2000, re-export from the US was a violation of US law.)

        This encryption code is a direct transcription of the algorithm from
  Roger Schlafly, described by Phil Katz in the file appnote.txt.  This
  file (appnote.txt) is distributed with the PKZIP program (even in the
  version without encryption capabilities).

        ------------------------------------------------------------------------------------

        Changes in unzip.c

        2007-2008 - Even Rouault - Addition of cpl_unzGetCurrentFileZStreamPos
  2007-2008 - Even Rouault - Decoration of symbol names unz* -> cpl_unz*
  2007-2008 - Even Rouault - Remove old C style function prototypes
  2007-2008 - Even Rouault - Add unzip support for ZIP64

        Copyright (C) 2007-2008 Even Rouault


        Oct-2009 - Mathias Svensson - Removed cpl_* from symbol names (Even Rouault added them but since this is now moved to a new project (minizip64) I renamed them again).
  Oct-2009 - Mathias Svensson - Fixed problem if uncompressed size was > 4G and compressed size was <4G
                                should only read the compressed/uncompressed size from the Zip64 format if
                                the size from normal header was 0xFFFFFFFF
  Oct-2009 - Mathias Svensson - Applied some bug fixes from paches recived from Gilles Vollant
        Oct-2009 - Mathias Svensson - Applied support to unzip files with compression mathod BZIP2 (bzip2 lib is required)
                                Patch created by Daniel Borca

  Jan-2010 - back to unzip and minizip 1.0 name scheme, with compatibility layer

  Copyright (C) 1998 - 2010 Gilles Vollant, Even Rouault, Mathias Svensson

*/


#include <stdio.h>
#include <stdlib.h>
#include <string.h>

#ifndef NOUNCRYPT
        #define NOUNCRYPT
#endif

#include "zlib.h"
#include "unzip.h"

#ifdef STDC
#  include <stddef.h>
#  include <string.h>
#  include <stdlib.h>
#endif
#ifdef NO_ERRNO_H
    extern int errno;
#else
#   include <errno.h>
#endif


#ifndef local
#  define local static
#endif
/* compile with -Dlocal if your debugger can't find static symbols */


#ifndef CASESENSITIVITYDEFAULT_NO
#  if !defined(unix) && !defined(CASESENSITIVITYDEFAULT_YES)
#    define CASESENSITIVITYDEFAULT_NO
#  endif
#endif


#ifndef UNZ_BUFSIZE
#define UNZ_BUFSIZE (16384)
#endif

#ifndef UNZ_MAXFILENAMEINZIP
#define UNZ_MAXFILENAMEINZIP (256)
#endif

#ifndef ALLOC
# define ALLOC(size) (malloc(size))
#endif
#ifndef TRYFREE
# define TRYFREE(p) { free(p);}
#endif

#define SIZECENTRALDIRITEM (0x2e)
#define SIZEZIPLOCALHEADER (0x1e)


const char unz_copyright[] =
   " unzip 1.01 Copyright 1998-2004 Gilles Vollant - http://www.winimage.com/zLibDll";

/* unz_file_info_interntal contain internal info about a file in zipfile*/
typedef struct unz_file_info64_internal_s
{
    ZPOS64_T offset_curfile;/* relative offset of local header 8 bytes */
} unz_file_info64_internal;


/* file_in_zip_read_info_s contain internal information about a file in zipfile,
    when reading and decompress it */
typedef struct
{
    char  *read_buffer;         /* internal buffer for compressed data */
    z_stream stream;            /* zLib stream structure for inflate */

#ifdef HAVE_BZIP2
    bz_stream bstream;          /* bzLib stream structure for bziped */
#endif

    ZPOS64_T pos_in_zipfile;       /* position in byte on the zipfile, for fseek*/
    uLong stream_initialised;   /* flag set if stream structure is initialised*/

    ZPOS64_T offset_local_extrafield;/* offset of the local extra field */
    uInt  size_local_extrafield;/* size of the local extra field */
    ZPOS64_T pos_local_extrafield;   /* position in the local extra field in read*/
    ZPOS64_T total_out_64;

    uLong crc32;                /* crc32 of all data uncompressed */
    uLong crc32_wait;           /* crc32 we must obtain after decompress all */
    ZPOS64_T rest_read_compressed; /* number of byte to be decompressed */
    ZPOS64_T rest_read_uncompressed;/*number of byte to be obtained after decomp*/
    zlib_filefunc64_32_def z_filefunc;
    voidpf filestream;        /* io structore of the zipfile */
    uLong compression_method;   /* compression method (0==store) */
    ZPOS64_T byte_before_the_zipfile;/* byte before the zipfile, (>0 for sfx)*/
    int   raw;
} file_in_zip64_read_info_s;


/* unz64_s contain internal information about the zipfile
*/
typedef struct
{
    zlib_filefunc64_32_def z_filefunc;
    int is64bitOpenFunction;
    voidpf filestream;        /* io structore of the zipfile */
    unz_global_info64 gi;       /* public global information */
    ZPOS64_T byte_before_the_zipfile;/* byte before the zipfile, (>0 for sfx)*/
    ZPOS64_T num_file;             /* number of the current file in the zipfile*/
    ZPOS64_T pos_in_central_dir;   /* pos of the current file in the central dir*/
    ZPOS64_T current_file_ok;      /* flag about the usability of the current file*/
    ZPOS64_T central_pos;          /* position of the beginning of the central dir*/

    ZPOS64_T size_central_dir;     /* size of the central directory  */
    ZPOS64_T offset_central_dir;   /* offset of start of central directory with
                                   respect to the starting disk number */

    unz_file_info64 cur_file_info; /* public info about the current file in zip*/
    unz_file_info64_internal cur_file_info_internal; /* private info about it*/
    file_in_zip64_read_info_s* pfile_in_zip_read; /* structure about the current
                                        file if we are decompressing it */
    int encrypted;

    int isZip64;

#    ifndef NOUNCRYPT
    unsigned long keys[3];     /* keys defining the pseudo-random sequence */
    const z_crc_t* pcrc_32_tab;
#    endif
} unz64_s;


#ifndef NOUNCRYPT
#include "crypt.h"
#endif

/* ===========================================================================
     Read a byte from a gz_stream; update next_in and avail_in. Return EOF
   for end of file.
   IN assertion: the stream s has been successfully opened for reading.
*/


local int unz64local_getByte OF((
    const zlib_filefunc64_32_def* pzlib_filefunc_def,
    voidpf filestream,
    int *pi));

local int unz64local_getByte(const zlib_filefunc64_32_def* pzlib_filefunc_def, voidpf filestream, int *pi)
{
    unsigned char c;
    int err = (int)ZREAD64(*pzlib_filefunc_def,filestream,&c,1);
    if (err==1)
    {
        *pi = (int)c;
        return UNZ_OK;
    }
    else
    {
        if (ZERROR64(*pzlib_filefunc_def,filestream))
            return UNZ_ERRNO;
        else
            return UNZ_EOF;
    }
}


/* ===========================================================================
   Reads a long in LSB order from the given gz_stream. Sets
*/
local int unz64local_getShort OF((
    const zlib_filefunc64_32_def* pzlib_filefunc_def,
    voidpf filestream,
    uLong *pX));

local int unz64local_getShort (const zlib_filefunc64_32_def* pzlib_filefunc_def,
                             voidpf filestream,
                             uLong *pX)
{
    uLong x ;
    int i = 0;
    int err;

    err = unz64local_getByte(pzlib_filefunc_def,filestream,&i);
    x = (uLong)i;

    if (err==UNZ_OK)
        err = unz64local_getByte(pzlib_filefunc_def,filestream,&i);
    x |= ((uLong)i)<<8;

    if (err==UNZ_OK)
        *pX = x;
    else
        *pX = 0;
    return err;
}

local int unz64local_getLong OF((
    const zlib_filefunc64_32_def* pzlib_filefunc_def,
    voidpf filestream,
    uLong *pX));

local int unz64local_getLong (const zlib_filefunc64_32_def* pzlib_filefunc_def,
                            voidpf filestream,
                            uLong *pX)
{
    uLong x ;
    int i = 0;
    int err;

    err = unz64local_getByte(pzlib_filefunc_def,filestream,&i);
    x = (uLong)i;

    if (err==UNZ_OK)
        err = unz64local_getByte(pzlib_filefunc_def,filestream,&i);
    x |= ((uLong)i)<<8;

    if (err==UNZ_OK)
        err = unz64local_getByte(pzlib_filefunc_def,filestream,&i);
    x |= ((uLong)i)<<16;

    if (err==UNZ_OK)
        err = unz64local_getByte(pzlib_filefunc_def,filestream,&i);
    x += ((uLong)i)<<24;

    if (err==UNZ_OK)
        *pX = x;
    else
        *pX = 0;
    return err;
}

local int unz64local_getLong64 OF((
    const zlib_filefunc64_32_def* pzlib_filefunc_def,
    voidpf filestream,
    ZPOS64_T *pX));


local int unz64local_getLong64 (const zlib_filefunc64_32_def* pzlib_filefunc_def,
                            voidpf filestream,
                            ZPOS64_T *pX)
{
    ZPOS64_T x ;
    int i = 0;
    int err;

    err = unz64local_getByte(pzlib_filefunc_def,filestream,&i);
    x = (ZPOS64_T)i;

    if (err==UNZ_OK)
        err = unz64local_getByte(pzlib_filefunc_def,filestream,&i);
    x |= ((ZPOS64_T)i)<<8;

    if (err==UNZ_OK)
        err = unz64local_getByte(pzlib_filefunc_def,filestream,&i);
    x |= ((ZPOS64_T)i)<<16;

    if (err==UNZ_OK)
        err = unz64local_getByte(pzlib_filefunc_def,filestream,&i);
    x |= ((ZPOS64_T)i)<<24;

    if (err==UNZ_OK)
        err = unz64local_getByte(pzlib_filefunc_def,filestream,&i);
    x |= ((ZPOS64_T)i)<<32;

    if (err==UNZ_OK)
        err = unz64local_getByte(pzlib_filefunc_def,filestream,&i);
    x |= ((ZPOS64_T)i)<<40;

    if (err==UNZ_OK)
        err = unz64local_getByte(pzlib_filefunc_def,filestream,&i);
    x |= ((ZPOS64_T)i)<<48;

    if (err==UNZ_OK)
        err = unz64local_getByte(pzlib_filefunc_def,filestream,&i);
    x |= ((ZPOS64_T)i)<<56;

    if (err==UNZ_OK)
        *pX = x;
    else
        *pX = 0;
    return err;
}

/* My own strcmpi / strcasecmp */
local int strcmpcasenosensitive_internal (const char* fileName1, const char* fileName2)
{
    for (;;)
    {
        char c1=*(fileName1++);
        char c2=*(fileName2++);
        if ((c1>='a') && (c1<='z'))
            c1 -= 0x20;
        if ((c2>='a') && (c2<='z'))
            c2 -= 0x20;
        if (c1=='\0')
            return ((c2=='\0') ? 0 : -1);
        if (c2=='\0')
            return 1;
        if (c1<c2)
            return -1;
        if (c1>c2)
            return 1;
    }
}


#ifdef  CASESENSITIVITYDEFAULT_NO
#define CASESENSITIVITYDEFAULTVALUE 2
#else
#define CASESENSITIVITYDEFAULTVALUE 1
#endif

#ifndef STRCMPCASENOSENTIVEFUNCTION
#define STRCMPCASENOSENTIVEFUNCTION strcmpcasenosensitive_internal
#endif

/*
   Compare two filename (fileName1,fileName2).
   If iCaseSenisivity = 1, comparision is case sensitivity (like strcmp)
   If iCaseSenisivity = 2, comparision is not case sensitivity (like strcmpi
                                                                or strcasecmp)
   If iCaseSenisivity = 0, case sensitivity is defaut of your operating system
        (like 1 on Unix, 2 on Windows)

*/
extern int ZEXPORT unzStringFileNameCompare (const char*  fileName1,
                                                 const char*  fileName2,
                                                 int iCaseSensitivity)

{
    if (iCaseSensitivity==0)
        iCaseSensitivity=CASESENSITIVITYDEFAULTVALUE;

    if (iCaseSensitivity==1)
        return strcmp(fileName1,fileName2);

    return STRCMPCASENOSENTIVEFUNCTION(fileName1,fileName2);
}

#ifndef BUFREADCOMMENT
#define BUFREADCOMMENT (0x400)
#endif

/*
  Locate the Central directory of a zipfile (at the end, just before
    the global comment)
*/
local ZPOS64_T unz64local_SearchCentralDir OF((const zlib_filefunc64_32_def* pzlib_filefunc_def, voidpf filestream));
local ZPOS64_T unz64local_SearchCentralDir(const zlib_filefunc64_32_def* pzlib_filefunc_def, voidpf filestream)
{
    unsigned char* buf;
    ZPOS64_T uSizeFile;
    ZPOS64_T uBackRead;
    ZPOS64_T uMaxBack=0xffff; /* maximum size of global comment */
    ZPOS64_T uPosFound=0;

    if (ZSEEK64(*pzlib_filefunc_def,filestream,0,ZLIB_FILEFUNC_SEEK_END) != 0)
        return 0;


    uSizeFile = ZTELL64(*pzlib_filefunc_def,filestream);

    if (uMaxBack>uSizeFile)
        uMaxBack = uSizeFile;

    buf = (unsigned char*)ALLOC(BUFREADCOMMENT+4);
    if (buf==NULL)
        return 0;

    uBackRead = 4;
    while (uBackRead<uMaxBack)
    {
        uLong uReadSize;
        ZPOS64_T uReadPos ;
        int i;
        if (uBackRead+BUFREADCOMMENT>uMaxBack)
            uBackRead = uMaxBack;
        else
            uBackRead+=BUFREADCOMMENT;
        uReadPos = uSizeFile-uBackRead ;

        uReadSize = ((BUFREADCOMMENT+4) < (uSizeFile-uReadPos)) ?
                     (BUFREADCOMMENT+4) : (uLong)(uSizeFile-uReadPos);
        if (ZSEEK64(*pzlib_filefunc_def,filestream,uReadPos,ZLIB_FILEFUNC_SEEK_SET)!=0)
            break;

        if (ZREAD64(*pzlib_filefunc_def,filestream,buf,uReadSize)!=uReadSize)
            break;

        for (i=(int)uReadSize-3; (i--)>0;)
            if (((*(buf+i))==0x50) && ((*(buf+i+1))==0x4b) &&
                ((*(buf+i+2))==0x05) && ((*(buf+i+3))==0x06))
            {
                uPosFound = uReadPos+(unsigned)i;
                break;
            }

        if (uPosFound!=0)
            break;
    }
    TRYFREE(buf);
    return uPosFound;
}


/*
  Locate the Central directory 64 of a zipfile (at the end, just before
    the global comment)
*/
local ZPOS64_T unz64local_SearchCentralDir64 OF((
    const zlib_filefunc64_32_def* pzlib_filefunc_def,
    voidpf filestream));

local ZPOS64_T unz64local_SearchCentralDir64(const zlib_filefunc64_32_def* pzlib_filefunc_def,
                                      voidpf filestream)
{
    unsigned char* buf;
    ZPOS64_T uSizeFile;
    ZPOS64_T uBackRead;
    ZPOS64_T uMaxBack=0xffff; /* maximum size of global comment */
    ZPOS64_T uPosFound=0;
    uLong uL;
                ZPOS64_T relativeOffset;

    if (ZSEEK64(*pzlib_filefunc_def,filestream,0,ZLIB_FILEFUNC_SEEK_END) != 0)
        return 0;


    uSizeFile = ZTELL64(*pzlib_filefunc_def,filestream);

    if (uMaxBack>uSizeFile)
        uMaxBack = uSizeFile;

    buf = (unsigned char*)ALLOC(BUFREADCOMMENT+4);
    if (buf==NULL)
        return 0;

    uBackRead = 4;
    while (uBackRead<uMaxBack)
    {
        uLong uReadSize;
        ZPOS64_T uReadPos;
        int i;
        if (uBackRead+BUFREADCOMMENT>uMaxBack)
            uBackRead = uMaxBack;
        else
            uBackRead+=BUFREADCOMMENT;
        uReadPos = uSizeFile-uBackRead ;

        uReadSize = ((BUFREADCOMMENT+4) < (uSizeFile-uReadPos)) ?
                     (BUFREADCOMMENT+4) : (uLong)(uSizeFile-uReadPos);
        if (ZSEEK64(*pzlib_filefunc_def,filestream,uReadPos,ZLIB_FILEFUNC_SEEK_SET)!=0)
            break;

        if (ZREAD64(*pzlib_filefunc_def,filestream,buf,uReadSize)!=uReadSize)
            break;

        for (i=(int)uReadSize-3; (i--)>0;)
            if (((*(buf+i))==0x50) && ((*(buf+i+1))==0x4b) &&
                ((*(buf+i+2))==0x06) && ((*(buf+i+3))==0x07))
            {
                uPosFound = uReadPos+(unsigned)i;
                break;
            }

        if (uPosFound!=0)
            break;
    }
    TRYFREE(buf);
    if (uPosFound == 0)
        return 0;

    /* Zip64 end of central directory locator */
    if (ZSEEK64(*pzlib_filefunc_def,filestream, uPosFound,ZLIB_FILEFUNC_SEEK_SET)!=0)
        return 0;

    /* the signature, already checked */
    if (unz64local_getLong(pzlib_filefunc_def,filestream,&uL)!=UNZ_OK)
        return 0;

    /* number of the disk with the start of the zip64 end of  central directory */
    if (unz64local_getLong(pzlib_filefunc_def,filestream,&uL)!=UNZ_OK)
        return 0;
    if (uL != 0)
        return 0;

    /* relative offset of the zip64 end of central directory record */
    if (unz64local_getLong64(pzlib_filefunc_def,filestream,&relativeOffset)!=UNZ_OK)
        return 0;

    /* total number of disks */
    if (unz64local_getLong(pzlib_filefunc_def,filestream,&uL)!=UNZ_OK)
        return 0;
    if (uL != 1)
        return 0;

    /* Goto end of central directory record */
    if (ZSEEK64(*pzlib_filefunc_def,filestream, relativeOffset,ZLIB_FILEFUNC_SEEK_SET)!=0)
        return 0;

     /* the signature */
    if (unz64local_getLong(pzlib_filefunc_def,filestream,&uL)!=UNZ_OK)
        return 0;

    if (uL != 0x06064b50)
        return 0;

    return relativeOffset;
}

/*
  Open a Zip file. path contain the full pathname (by example,
     on a Windows NT computer "c:\\test\\zlib114.zip" or on an Unix computer
     "zlib/zlib114.zip".
     If the zipfile cannot be opened (file doesn't exist or in not valid), the
       return value is NULL.
     Else, the return value is a unzFile Handle, usable with other function
       of this unzip package.
*/
local unzFile unzOpenInternal (const void *path,
                               zlib_filefunc64_32_def* pzlib_filefunc64_32_def,
                               int is64bitOpenFunction)
{
    unz64_s us;
    unz64_s *s;
    ZPOS64_T central_pos;
    uLong   uL;

    uLong number_disk;          /* number of the current dist, used for
                                   spaning ZIP, unsupported, always 0*/
    uLong number_disk_with_CD;  /* number the the disk with central dir, used
                                   for spaning ZIP, unsupported, always 0*/
    ZPOS64_T number_entry_CD;      /* total number of entries in
                                   the central dir
                                   (same than number_entry on nospan) */

    int err=UNZ_OK;

    if (unz_copyright[0]!=' ')
        return NULL;

    us.z_filefunc.zseek32_file = NULL;
    us.z_filefunc.ztell32_file = NULL;
    if (pzlib_filefunc64_32_def==NULL)
        fill_fopen64_filefunc(&us.z_filefunc.zfile_func64);
    else
        us.z_filefunc = *pzlib_filefunc64_32_def;
    us.is64bitOpenFunction = is64bitOpenFunction;



    us.filestream = ZOPEN64(us.z_filefunc,
                                                 path,
                                                 ZLIB_FILEFUNC_MODE_READ |
                                                 ZLIB_FILEFUNC_MODE_EXISTING);
    if (us.filestream==NULL)
        return NULL;

    central_pos = unz64local_SearchCentralDir64(&us.z_filefunc,us.filestream);
    if (central_pos)
    {
        uLong uS;
        ZPOS64_T uL64;

        us.isZip64 = 1;

        if (ZSEEK64(us.z_filefunc, us.filestream,
                                      central_pos,ZLIB_FILEFUNC_SEEK_SET)!=0)
        err=UNZ_ERRNO;

        /* the signature, already checked */
        if (unz64local_getLong(&us.z_filefunc, us.filestream,&uL)!=UNZ_OK)
            err=UNZ_ERRNO;

        /* size of zip64 end of central directory record */
        if (unz64local_getLong64(&us.z_filefunc, us.filestream,&uL64)!=UNZ_OK)
            err=UNZ_ERRNO;

        /* version made by */
        if (unz64local_getShort(&us.z_filefunc, us.filestream,&uS)!=UNZ_OK)
            err=UNZ_ERRNO;

        /* version needed to extract */
        if (unz64local_getShort(&us.z_filefunc, us.filestream,&uS)!=UNZ_OK)
            err=UNZ_ERRNO;

        /* number of this disk */
        if (unz64local_getLong(&us.z_filefunc, us.filestream,&number_disk)!=UNZ_OK)
            err=UNZ_ERRNO;

        /* number of the disk with the start of the central directory */
        if (unz64local_getLong(&us.z_filefunc, us.filestream,&number_disk_with_CD)!=UNZ_OK)
            err=UNZ_ERRNO;

        /* total number of entries in the central directory on this disk */
        if (unz64local_getLong64(&us.z_filefunc, us.filestream,&us.gi.number_entry)!=UNZ_OK)
            err=UNZ_ERRNO;

        /* total number of entries in the central directory */
        if (unz64local_getLong64(&us.z_filefunc, us.filestream,&number_entry_CD)!=UNZ_OK)
            err=UNZ_ERRNO;

        if ((number_entry_CD!=us.gi.number_entry) ||
            (number_disk_with_CD!=0) ||
            (number_disk!=0))
            err=UNZ_BADZIPFILE;

        /* size of the central directory */
        if (unz64local_getLong64(&us.z_filefunc, us.filestream,&us.size_central_dir)!=UNZ_OK)
            err=UNZ_ERRNO;

        /* offset of start of central directory with respect to the
          starting disk number */
        if (unz64local_getLong64(&us.z_filefunc, us.filestream,&us.offset_central_dir)!=UNZ_OK)
            err=UNZ_ERRNO;

        us.gi.size_comment = 0;
    }
    else
    {
        central_pos = unz64local_SearchCentralDir(&us.z_filefunc,us.filestream);
        if (central_pos==0)
            err=UNZ_ERRNO;

        us.isZip64 = 0;

        if (ZSEEK64(us.z_filefunc, us.filestream,
                                        central_pos,ZLIB_FILEFUNC_SEEK_SET)!=0)
            err=UNZ_ERRNO;

        /* the signature, already checked */
        if (unz64local_getLong(&us.z_filefunc, us.filestream,&uL)!=UNZ_OK)
            err=UNZ_ERRNO;

        /* number of this disk */
        if (unz64local_getShort(&us.z_filefunc, us.filestream,&number_disk)!=UNZ_OK)
            err=UNZ_ERRNO;

        /* number of the disk with the start of the central directory */
        if (unz64local_getShort(&us.z_filefunc, us.filestream,&number_disk_with_CD)!=UNZ_OK)
            err=UNZ_ERRNO;

        /* total number of entries in the central dir on this disk */
        if (unz64local_getShort(&us.z_filefunc, us.filestream,&uL)!=UNZ_OK)
            err=UNZ_ERRNO;
        us.gi.number_entry = uL;

        /* total number of entries in the central dir */
        if (unz64local_getShort(&us.z_filefunc, us.filestream,&uL)!=UNZ_OK)
            err=UNZ_ERRNO;
        number_entry_CD = uL;

        if ((number_entry_CD!=us.gi.number_entry) ||
            (number_disk_with_CD!=0) ||
            (number_disk!=0))
            err=UNZ_BADZIPFILE;

        /* size of the central directory */
        if (unz64local_getLong(&us.z_filefunc, us.filestream,&uL)!=UNZ_OK)
            err=UNZ_ERRNO;
        us.size_central_dir = uL;

        /* offset of start of central directory with respect to the
            starting disk number */
        if (unz64local_getLong(&us.z_filefunc, us.filestream,&uL)!=UNZ_OK)
            err=UNZ_ERRNO;
        us.offset_central_dir = uL;

        /* zipfile comment length */
        if (unz64local_getShort(&us.z_filefunc, us.filestream,&us.gi.size_comment)!=UNZ_OK)
            err=UNZ_ERRNO;
    }

    if ((central_pos<us.offset_central_dir+us.size_central_dir) &&
        (err==UNZ_OK))
        err=UNZ_BADZIPFILE;

    if (err!=UNZ_OK)
    {
        ZCLOSE64(us.z_filefunc, us.filestream);
        return NULL;
    }

    us.byte_before_the_zipfile = central_pos -
                            (us.offset_central_dir+us.size_central_dir);
    us.central_pos = central_pos;
    us.pfile_in_zip_read = NULL;
    us.encrypted = 0;


    s=(unz64_s*)ALLOC(sizeof(unz64_s));
    if( s != NULL)
    {
        *s=us;
        unzGoToFirstFile((unzFile)s);
    }
    return (unzFile)s;
}


extern unzFile ZEXPORT unzOpen2 (const char *path,
                                        zlib_filefunc_def* pzlib_filefunc32_def)
{
    if (pzlib_filefunc32_def != NULL)
    {
        zlib_filefunc64_32_def zlib_filefunc64_32_def_fill;
        fill_zlib_filefunc64_32_def_from_filefunc32(&zlib_filefunc64_32_def_fill,pzlib_filefunc32_def);
        return unzOpenInternal(path, &zlib_filefunc64_32_def_fill, 0);
    }
    else
        return unzOpenInternal(path, NULL, 0);
}

extern unzFile ZEXPORT unzOpen2_64 (const void *path,
                                     zlib_filefunc64_def* pzlib_filefunc_def)
{
    if (pzlib_filefunc_def != NULL)
    {
        zlib_filefunc64_32_def zlib_filefunc64_32_def_fill;
        zlib_filefunc64_32_def_fill.zfile_func64 = *pzlib_filefunc_def;
        zlib_filefunc64_32_def_fill.ztell32_file = NULL;
        zlib_filefunc64_32_def_fill.zseek32_file = NULL;
        return unzOpenInternal(path, &zlib_filefunc64_32_def_fill, 1);
    }
    else
        return unzOpenInternal(path, NULL, 1);
}

extern unzFile ZEXPORT unzOpen (const char *path)
{
    return unzOpenInternal(path, NULL, 0);
}

extern unzFile ZEXPORT unzOpen64 (const void *path)
{
    return unzOpenInternal(path, NULL, 1);
}

/*
  Close a ZipFile opened with unzOpen.
  If there is files inside the .Zip opened with unzOpenCurrentFile (see later),
    these files MUST be closed with unzCloseCurrentFile before call unzClose.
  return UNZ_OK if there is no problem. */
extern int ZEXPORT unzClose (unzFile file)
{
    unz64_s* s;
    if (file==NULL)
        return UNZ_PARAMERROR;
    s=(unz64_s*)file;

    if (s->pfile_in_zip_read!=NULL)
        unzCloseCurrentFile(file);

    ZCLOSE64(s->z_filefunc, s->filestream);
    TRYFREE(s);
    return UNZ_OK;
}


/*
  Write info about the ZipFile in the *pglobal_info structure.
  No preparation of the structure is needed
  return UNZ_OK if there is no problem. */
extern int ZEXPORT unzGetGlobalInfo64 (unzFile file, unz_global_info64* pglobal_info)
{
    unz64_s* s;
    if (file==NULL)
        return UNZ_PARAMERROR;
    s=(unz64_s*)file;
    *pglobal_info=s->gi;
    return UNZ_OK;
}

extern int ZEXPORT unzGetGlobalInfo (unzFile file, unz_global_info* pglobal_info32)
{
    unz64_s* s;
    if (file==NULL)
        return UNZ_PARAMERROR;
    s=(unz64_s*)file;
    /* to do : check if number_entry is not truncated */
    pglobal_info32->number_entry = (uLong)s->gi.number_entry;
    pglobal_info32->size_comment = s->gi.size_comment;
    return UNZ_OK;
}
/*
   Translate date/time from Dos format to tm_unz (readable more easilty)
*/
local void unz64local_DosDateToTmuDate (ZPOS64_T ulDosDate, tm_unz* ptm)
{
    ZPOS64_T uDate;
    uDate = (ZPOS64_T)(ulDosDate>>16);
    ptm->tm_mday = (int)(uDate&0x1f) ;
    ptm->tm_mon =  (int)((((uDate)&0x1E0)/0x20)-1) ;
    ptm->tm_year = (int)(((uDate&0x0FE00)/0x0200)+1980) ;

    ptm->tm_hour = (int) ((ulDosDate &0xF800)/0x800);
    ptm->tm_min =  (int) ((ulDosDate&0x7E0)/0x20) ;
    ptm->tm_sec =  (int) (2*(ulDosDate&0x1f)) ;
}

/*
  Get Info about the current file in the zipfile, with internal only info
*/
local int unz64local_GetCurrentFileInfoInternal OF((unzFile file,
                                                  unz_file_info64 *pfile_info,
                                                  unz_file_info64_internal
                                                  *pfile_info_internal,
                                                  char *szFileName,
                                                  uLong fileNameBufferSize,
                                                  void *extraField,
                                                  uLong extraFieldBufferSize,
                                                  char *szComment,
                                                  uLong commentBufferSize));

local int unz64local_GetCurrentFileInfoInternal (unzFile file,
                                                  unz_file_info64 *pfile_info,
                                                  unz_file_info64_internal
                                                  *pfile_info_internal,
                                                  char *szFileName,
                                                  uLong fileNameBufferSize,
                                                  void *extraField,
                                                  uLong extraFieldBufferSize,
                                                  char *szComment,
                                                  uLong commentBufferSize)
{
    unz64_s* s;
    unz_file_info64 file_info;
    unz_file_info64_internal file_info_internal;
    int err=UNZ_OK;
    uLong uMagic;
    long lSeek=0;
    uLong uL;

    if (file==NULL)
        return UNZ_PARAMERROR;
    s=(unz64_s*)file;
    if (ZSEEK64(s->z_filefunc, s->filestream,
              s->pos_in_central_dir+s->byte_before_the_zipfile,
              ZLIB_FILEFUNC_SEEK_SET)!=0)
        err=UNZ_ERRNO;


    /* we check the magic */
    if (err==UNZ_OK)
    {
        if (unz64local_getLong(&s->z_filefunc, s->filestream,&uMagic) != UNZ_OK)
            err=UNZ_ERRNO;
        else if (uMagic!=0x02014b50)
            err=UNZ_BADZIPFILE;
    }

    if (unz64local_getShort(&s->z_filefunc, s->filestream,&file_info.version) != UNZ_OK)
        err=UNZ_ERRNO;

    if (unz64local_getShort(&s->z_filefunc, s->filestream,&file_info.version_needed) != UNZ_OK)
        err=UNZ_ERRNO;

    if (unz64local_getShort(&s->z_filefunc, s->filestream,&file_info.flag) != UNZ_OK)
        err=UNZ_ERRNO;

    if (unz64local_getShort(&s->z_filefunc, s->filestream,&file_info.compression_method) != UNZ_OK)
        err=UNZ_ERRNO;

    if (unz64local_getLong(&s->z_filefunc, s->filestream,&file_info.dosDate) != UNZ_OK)
        err=UNZ_ERRNO;

    unz64local_DosDateToTmuDate(file_info.dosDate,&file_info.tmu_date);

    if (unz64local_getLong(&s->z_filefunc, s->filestream,&file_info.crc) != UNZ_OK)
        err=UNZ_ERRNO;

    if (unz64local_getLong(&s->z_filefunc, s->filestream,&uL) != UNZ_OK)
        err=UNZ_ERRNO;
    file_info.compressed_size = uL;

    if (unz64local_getLong(&s->z_filefunc, s->filestream,&uL) != UNZ_OK)
        err=UNZ_ERRNO;
    file_info.uncompressed_size = uL;

    if (unz64local_getShort(&s->z_filefunc, s->filestream,&file_info.size_filename) != UNZ_OK)
        err=UNZ_ERRNO;

    if (unz64local_getShort(&s->z_filefunc, s->filestream,&file_info.size_file_extra) != UNZ_OK)
        err=UNZ_ERRNO;

    if (unz64local_getShort(&s->z_filefunc, s->filestream,&file_info.size_file_comment) != UNZ_OK)
        err=UNZ_ERRNO;

    if (unz64local_getShort(&s->z_filefunc, s->filestream,&file_info.disk_num_start) != UNZ_OK)
        err=UNZ_ERRNO;

    if (unz64local_getShort(&s->z_filefunc, s->filestream,&file_info.internal_fa) != UNZ_OK)
        err=UNZ_ERRNO;

    if (unz64local_getLong(&s->z_filefunc, s->filestream,&file_info.external_fa) != UNZ_OK)
        err=UNZ_ERRNO;

                // relative offset of local header
    if (unz64local_getLong(&s->z_filefunc, s->filestream,&uL) != UNZ_OK)
        err=UNZ_ERRNO;
    file_info_internal.offset_curfile = uL;

    lSeek+=file_info.size_filename;
    if ((err==UNZ_OK) && (szFileName!=NULL))
    {
        uLong uSizeRead ;
        if (file_info.size_filename<fileNameBufferSize)
        {
            *(szFileName+file_info.size_filename)='\0';
            uSizeRead = file_info.size_filename;
        }
        else
            uSizeRead = fileNameBufferSize;

        if ((file_info.size_filename>0) && (fileNameBufferSize>0))
            if (ZREAD64(s->z_filefunc, s->filestream,szFileName,uSizeRead)!=uSizeRead)
                err=UNZ_ERRNO;
        lSeek -= uSizeRead;
    }

    // Read extrafield
    if ((err==UNZ_OK) && (extraField!=NULL))
    {
        ZPOS64_T uSizeRead ;
        if (file_info.size_file_extra<extraFieldBufferSize)
            uSizeRead = file_info.size_file_extra;
        else
            uSizeRead = extraFieldBufferSize;

        if (lSeek!=0)
        {
            if (ZSEEK64(s->z_filefunc, s->filestream,(ZPOS64_T)lSeek,ZLIB_FILEFUNC_SEEK_CUR)==0)
                lSeek=0;
            else
                err=UNZ_ERRNO;
        }

        if ((file_info.size_file_extra>0) && (extraFieldBufferSize>0))
            if (ZREAD64(s->z_filefunc, s->filestream,extraField,(uLong)uSizeRead)!=uSizeRead)
                err=UNZ_ERRNO;

        lSeek += file_info.size_file_extra - (uLong)uSizeRead;
    }
    else
        lSeek += file_info.size_file_extra;


    if ((err==UNZ_OK) && (file_info.size_file_extra != 0))
    {
                                uLong acc = 0;

        // since lSeek now points to after the extra field we need to move back
        lSeek -= file_info.size_file_extra;

        if (lSeek!=0)
        {
            if (ZSEEK64(s->z_filefunc, s->filestream,(ZPOS64_T)lSeek,ZLIB_FILEFUNC_SEEK_CUR)==0)
                lSeek=0;
            else
                err=UNZ_ERRNO;
        }

        while(acc < file_info.size_file_extra)
        {
            uLong headerId;
                                                uLong dataSize;

            if (unz64local_getShort(&s->z_filefunc, s->filestream,&headerId) != UNZ_OK)
                err=UNZ_ERRNO;

            if (unz64local_getShort(&s->z_filefunc, s->filestream,&dataSize) != UNZ_OK)
                err=UNZ_ERRNO;

            /* ZIP64 extra fields */
            if (headerId == 0x0001)
            {
<<<<<<< HEAD
                                                        uLong uL;
=======
                                                        uLong uL1;
>>>>>>> 876b1a0d

                                                                if(file_info.uncompressed_size == MAXU32)
                                                                {
                                                                        if (unz64local_getLong64(&s->z_filefunc, s->filestream,&file_info.uncompressed_size) != UNZ_OK)
                                                                                        err=UNZ_ERRNO;
                                                                }

                                                                if(file_info.compressed_size == MAXU32)
                                                                {
                                                                        if (unz64local_getLong64(&s->z_filefunc, s->filestream,&file_info.compressed_size) != UNZ_OK)
                                                                                  err=UNZ_ERRNO;
                                                                }

                                                                if(file_info_internal.offset_curfile == MAXU32)
                                                                {
                                                                        /* Relative Header offset */
                                                                        if (unz64local_getLong64(&s->z_filefunc, s->filestream,&file_info_internal.offset_curfile) != UNZ_OK)
                                                                                err=UNZ_ERRNO;
                                                                }

                                                                if(file_info.disk_num_start == MAXU32)
                                                                {
                                                                        /* Disk Start Number */
<<<<<<< HEAD
                                                                        if (unz64local_getLong(&s->z_filefunc, s->filestream,&uL) != UNZ_OK)
=======
                                                                        if (unz64local_getLong(&s->z_filefunc, s->filestream,&uL1) != UNZ_OK)
>>>>>>> 876b1a0d
                                                                                err=UNZ_ERRNO;
                                                                }

            }
            else
            {
                if (ZSEEK64(s->z_filefunc, s->filestream,dataSize,ZLIB_FILEFUNC_SEEK_CUR)!=0)
                    err=UNZ_ERRNO;
            }

            acc += 2 + 2 + dataSize;
        }
    }

    if ((err==UNZ_OK) && (szComment!=NULL))
    {
        uLong uSizeRead ;
        if (file_info.size_file_comment<commentBufferSize)
        {
            *(szComment+file_info.size_file_comment)='\0';
            uSizeRead = file_info.size_file_comment;
        }
        else
            uSizeRead = commentBufferSize;

        if (lSeek!=0)
        {
            if (ZSEEK64(s->z_filefunc, s->filestream,(ZPOS64_T)lSeek,ZLIB_FILEFUNC_SEEK_CUR)==0)
                lSeek=0;
            else
                err=UNZ_ERRNO;
        }

        if ((file_info.size_file_comment>0) && (commentBufferSize>0))
            if (ZREAD64(s->z_filefunc, s->filestream,szComment,uSizeRead)!=uSizeRead)
                err=UNZ_ERRNO;
        lSeek+=file_info.size_file_comment - uSizeRead;
    }
    else
        lSeek+=file_info.size_file_comment;


    if ((err==UNZ_OK) && (pfile_info!=NULL))
        *pfile_info=file_info;

    if ((err==UNZ_OK) && (pfile_info_internal!=NULL))
        *pfile_info_internal=file_info_internal;

    return err;
}



/*
  Write info about the ZipFile in the *pglobal_info structure.
  No preparation of the structure is needed
  return UNZ_OK if there is no problem.
*/
extern int ZEXPORT unzGetCurrentFileInfo64 (unzFile file,
                                          unz_file_info64 * pfile_info,
                                          char * szFileName, uLong fileNameBufferSize,
                                          void *extraField, uLong extraFieldBufferSize,
                                          char* szComment,  uLong commentBufferSize)
{
    return unz64local_GetCurrentFileInfoInternal(file,pfile_info,NULL,
                                                szFileName,fileNameBufferSize,
                                                extraField,extraFieldBufferSize,
                                                szComment,commentBufferSize);
}

extern int ZEXPORT unzGetCurrentFileInfo (unzFile file,
                                          unz_file_info * pfile_info,
                                          char * szFileName, uLong fileNameBufferSize,
                                          void *extraField, uLong extraFieldBufferSize,
                                          char* szComment,  uLong commentBufferSize)
{
    int err;
    unz_file_info64 file_info64;
    err = unz64local_GetCurrentFileInfoInternal(file,&file_info64,NULL,
                                                szFileName,fileNameBufferSize,
                                                extraField,extraFieldBufferSize,
                                                szComment,commentBufferSize);
    if ((err==UNZ_OK) && (pfile_info != NULL))
    {
        pfile_info->version = file_info64.version;
        pfile_info->version_needed = file_info64.version_needed;
        pfile_info->flag = file_info64.flag;
        pfile_info->compression_method = file_info64.compression_method;
        pfile_info->dosDate = file_info64.dosDate;
        pfile_info->crc = file_info64.crc;

        pfile_info->size_filename = file_info64.size_filename;
        pfile_info->size_file_extra = file_info64.size_file_extra;
        pfile_info->size_file_comment = file_info64.size_file_comment;

        pfile_info->disk_num_start = file_info64.disk_num_start;
        pfile_info->internal_fa = file_info64.internal_fa;
        pfile_info->external_fa = file_info64.external_fa;

        pfile_info->tmu_date = file_info64.tmu_date,


        pfile_info->compressed_size = (uLong)file_info64.compressed_size;
        pfile_info->uncompressed_size = (uLong)file_info64.uncompressed_size;

    }
    return err;
}
/*
  Set the current file of the zipfile to the first file.
  return UNZ_OK if there is no problem
*/
extern int ZEXPORT unzGoToFirstFile (unzFile file)
{
    int err=UNZ_OK;
    unz64_s* s;
    if (file==NULL)
        return UNZ_PARAMERROR;
    s=(unz64_s*)file;
    s->pos_in_central_dir=s->offset_central_dir;
    s->num_file=0;
    err=unz64local_GetCurrentFileInfoInternal(file,&s->cur_file_info,
                                             &s->cur_file_info_internal,
                                             NULL,0,NULL,0,NULL,0);
    s->current_file_ok = (err == UNZ_OK);
    return err;
}

/*
  Set the current file of the zipfile to the next file.
  return UNZ_OK if there is no problem
  return UNZ_END_OF_LIST_OF_FILE if the actual file was the latest.
*/
extern int ZEXPORT unzGoToNextFile (unzFile  file)
{
    unz64_s* s;
    int err;

    if (file==NULL)
        return UNZ_PARAMERROR;
    s=(unz64_s*)file;
    if (!s->current_file_ok)
        return UNZ_END_OF_LIST_OF_FILE;
    if (s->gi.number_entry != 0xffff)    /* 2^16 files overflow hack */
      if (s->num_file+1==s->gi.number_entry)
        return UNZ_END_OF_LIST_OF_FILE;

    s->pos_in_central_dir += SIZECENTRALDIRITEM + s->cur_file_info.size_filename +
            s->cur_file_info.size_file_extra + s->cur_file_info.size_file_comment ;
    s->num_file++;
    err = unz64local_GetCurrentFileInfoInternal(file,&s->cur_file_info,
                                               &s->cur_file_info_internal,
                                               NULL,0,NULL,0,NULL,0);
    s->current_file_ok = (err == UNZ_OK);
    return err;
}


/*
  Try locate the file szFileName in the zipfile.
  For the iCaseSensitivity signification, see unzStringFileNameCompare

  return value :
  UNZ_OK if the file is found. It becomes the current file.
  UNZ_END_OF_LIST_OF_FILE if the file is not found
*/
extern int ZEXPORT unzLocateFile (unzFile file, const char *szFileName, int iCaseSensitivity)
{
    unz64_s* s;
    int err;

    /* We remember the 'current' position in the file so that we can jump
     * back there if we fail.
     */
    unz_file_info64 cur_file_infoSaved;
    unz_file_info64_internal cur_file_info_internalSaved;
    ZPOS64_T num_fileSaved;
    ZPOS64_T pos_in_central_dirSaved;


    if (file==NULL)
        return UNZ_PARAMERROR;

    if (strlen(szFileName)>=UNZ_MAXFILENAMEINZIP)
        return UNZ_PARAMERROR;

    s=(unz64_s*)file;
    if (!s->current_file_ok)
        return UNZ_END_OF_LIST_OF_FILE;

    /* Save the current state */
    num_fileSaved = s->num_file;
    pos_in_central_dirSaved = s->pos_in_central_dir;
    cur_file_infoSaved = s->cur_file_info;
    cur_file_info_internalSaved = s->cur_file_info_internal;

    err = unzGoToFirstFile(file);

    while (err == UNZ_OK)
    {
        char szCurrentFileName[UNZ_MAXFILENAMEINZIP+1];
        err = unzGetCurrentFileInfo64(file,NULL,
                                    szCurrentFileName,sizeof(szCurrentFileName)-1,
                                    NULL,0,NULL,0);
        if (err == UNZ_OK)
        {
            if (unzStringFileNameCompare(szCurrentFileName,
                                            szFileName,iCaseSensitivity)==0)
                return UNZ_OK;
            err = unzGoToNextFile(file);
        }
    }

    /* We failed, so restore the state of the 'current file' to where we
     * were.
     */
    s->num_file = num_fileSaved ;
    s->pos_in_central_dir = pos_in_central_dirSaved ;
    s->cur_file_info = cur_file_infoSaved;
    s->cur_file_info_internal = cur_file_info_internalSaved;
    return err;
}


/*
///////////////////////////////////////////
// Contributed by Ryan Haksi (mailto://cryogen@infoserve.net)
// I need random access
//
// Further optimization could be realized by adding an ability
// to cache the directory in memory. The goal being a single
// comprehensive file read to put the file I need in a memory.
*/

/*
typedef struct unz_file_pos_s
{
    ZPOS64_T pos_in_zip_directory;   // offset in file
    ZPOS64_T num_of_file;            // # of file
} unz_file_pos;
*/

extern int ZEXPORT unzGetFilePos64(unzFile file, unz64_file_pos*  file_pos)
{
    unz64_s* s;

    if (file==NULL || file_pos==NULL)
        return UNZ_PARAMERROR;
    s=(unz64_s*)file;
    if (!s->current_file_ok)
        return UNZ_END_OF_LIST_OF_FILE;

    file_pos->pos_in_zip_directory  = s->pos_in_central_dir;
    file_pos->num_of_file           = s->num_file;

    return UNZ_OK;
}

extern int ZEXPORT unzGetFilePos(
    unzFile file,
    unz_file_pos* file_pos)
{
    unz64_file_pos file_pos64;
    int err = unzGetFilePos64(file,&file_pos64);
    if (err==UNZ_OK)
    {
        file_pos->pos_in_zip_directory = (uLong)file_pos64.pos_in_zip_directory;
        file_pos->num_of_file = (uLong)file_pos64.num_of_file;
    }
    return err;
}

extern int ZEXPORT unzGoToFilePos64(unzFile file, const unz64_file_pos* file_pos)
{
    unz64_s* s;
    int err;

    if (file==NULL || file_pos==NULL)
        return UNZ_PARAMERROR;
    s=(unz64_s*)file;

    /* jump to the right spot */
    s->pos_in_central_dir = file_pos->pos_in_zip_directory;
    s->num_file           = file_pos->num_of_file;

    /* set the current file */
    err = unz64local_GetCurrentFileInfoInternal(file,&s->cur_file_info,
                                               &s->cur_file_info_internal,
                                               NULL,0,NULL,0,NULL,0);
    /* return results */
    s->current_file_ok = (err == UNZ_OK);
    return err;
}

extern int ZEXPORT unzGoToFilePos(
    unzFile file,
    unz_file_pos* file_pos)
{
    unz64_file_pos file_pos64;
    if (file_pos == NULL)
        return UNZ_PARAMERROR;

    file_pos64.pos_in_zip_directory = file_pos->pos_in_zip_directory;
    file_pos64.num_of_file = file_pos->num_of_file;
    return unzGoToFilePos64(file,&file_pos64);
}

/*
// Unzip Helper Functions - should be here?
///////////////////////////////////////////
*/

/*
  Read the local header of the current zipfile
  Check the coherency of the local header and info in the end of central
        directory about this file
  store in *piSizeVar the size of extra info in local header
        (filename and size of extra field data)
*/
local int unz64local_CheckCurrentFileCoherencyHeader (unz64_s* s, uInt* piSizeVar,
                                                    ZPOS64_T * poffset_local_extrafield,
                                                    uInt  * psize_local_extrafield)
{
    uLong uMagic,uData,uFlags;
    uLong size_filename;
    uLong size_extra_field;
    int err=UNZ_OK;

    *piSizeVar = 0;
    *poffset_local_extrafield = 0;
    *psize_local_extrafield = 0;

    if (ZSEEK64(s->z_filefunc, s->filestream,s->cur_file_info_internal.offset_curfile +
                                s->byte_before_the_zipfile,ZLIB_FILEFUNC_SEEK_SET)!=0)
        return UNZ_ERRNO;


    if (err==UNZ_OK)
    {
        if (unz64local_getLong(&s->z_filefunc, s->filestream,&uMagic) != UNZ_OK)
            err=UNZ_ERRNO;
        else if (uMagic!=0x04034b50)
            err=UNZ_BADZIPFILE;
    }

    if (unz64local_getShort(&s->z_filefunc, s->filestream,&uData) != UNZ_OK)
        err=UNZ_ERRNO;
/*
    else if ((err==UNZ_OK) && (uData!=s->cur_file_info.wVersion))
        err=UNZ_BADZIPFILE;
*/
    if (unz64local_getShort(&s->z_filefunc, s->filestream,&uFlags) != UNZ_OK)
        err=UNZ_ERRNO;

    if (unz64local_getShort(&s->z_filefunc, s->filestream,&uData) != UNZ_OK)
        err=UNZ_ERRNO;
    else if ((err==UNZ_OK) && (uData!=s->cur_file_info.compression_method))
        err=UNZ_BADZIPFILE;

    if ((err==UNZ_OK) && (s->cur_file_info.compression_method!=0) &&
/* #ifdef HAVE_BZIP2 */
                         (s->cur_file_info.compression_method!=Z_BZIP2ED) &&
/* #endif */
                         (s->cur_file_info.compression_method!=Z_DEFLATED))
        err=UNZ_BADZIPFILE;

    if (unz64local_getLong(&s->z_filefunc, s->filestream,&uData) != UNZ_OK) /* date/time */
        err=UNZ_ERRNO;

    if (unz64local_getLong(&s->z_filefunc, s->filestream,&uData) != UNZ_OK) /* crc */
        err=UNZ_ERRNO;
    else if ((err==UNZ_OK) && (uData!=s->cur_file_info.crc) && ((uFlags & 8)==0))
        err=UNZ_BADZIPFILE;

    if (unz64local_getLong(&s->z_filefunc, s->filestream,&uData) != UNZ_OK) /* size compr */
        err=UNZ_ERRNO;
    else if (uData != 0xFFFFFFFF && (err==UNZ_OK) && (uData!=s->cur_file_info.compressed_size) && ((uFlags & 8)==0))
        err=UNZ_BADZIPFILE;

    if (unz64local_getLong(&s->z_filefunc, s->filestream,&uData) != UNZ_OK) /* size uncompr */
        err=UNZ_ERRNO;
    else if (uData != 0xFFFFFFFF && (err==UNZ_OK) && (uData!=s->cur_file_info.uncompressed_size) && ((uFlags & 8)==0))
        err=UNZ_BADZIPFILE;

    if (unz64local_getShort(&s->z_filefunc, s->filestream,&size_filename) != UNZ_OK)
        err=UNZ_ERRNO;
    else if ((err==UNZ_OK) && (size_filename!=s->cur_file_info.size_filename))
        err=UNZ_BADZIPFILE;

    *piSizeVar += (uInt)size_filename;

    if (unz64local_getShort(&s->z_filefunc, s->filestream,&size_extra_field) != UNZ_OK)
        err=UNZ_ERRNO;
    *poffset_local_extrafield= s->cur_file_info_internal.offset_curfile +
                                    SIZEZIPLOCALHEADER + size_filename;
    *psize_local_extrafield = (uInt)size_extra_field;

    *piSizeVar += (uInt)size_extra_field;

    return err;
}

/*
  Open for reading data the current file in the zipfile.
  If there is no error and the file is opened, the return value is UNZ_OK.
*/
extern int ZEXPORT unzOpenCurrentFile3 (unzFile file, int* method,
                                            int* level, int raw, const char* password)
{
    int err=UNZ_OK;
    uInt iSizeVar;
    unz64_s* s;
    file_in_zip64_read_info_s* pfile_in_zip_read_info;
    ZPOS64_T offset_local_extrafield;  /* offset of the local extra field */
    uInt  size_local_extrafield;    /* size of the local extra field */
#    ifndef NOUNCRYPT
    char source[12];
#    else
    if (password != NULL)
        return UNZ_PARAMERROR;
#    endif

    if (file==NULL)
        return UNZ_PARAMERROR;
    s=(unz64_s*)file;
    if (!s->current_file_ok)
        return UNZ_PARAMERROR;

    if (s->pfile_in_zip_read != NULL)
        unzCloseCurrentFile(file);

    if (unz64local_CheckCurrentFileCoherencyHeader(s,&iSizeVar, &offset_local_extrafield,&size_local_extrafield)!=UNZ_OK)
        return UNZ_BADZIPFILE;

    pfile_in_zip_read_info = (file_in_zip64_read_info_s*)ALLOC(sizeof(file_in_zip64_read_info_s));
    if (pfile_in_zip_read_info==NULL)
        return UNZ_INTERNALERROR;

    pfile_in_zip_read_info->read_buffer=(char*)ALLOC(UNZ_BUFSIZE);
    pfile_in_zip_read_info->offset_local_extrafield = offset_local_extrafield;
    pfile_in_zip_read_info->size_local_extrafield = size_local_extrafield;
    pfile_in_zip_read_info->pos_local_extrafield=0;
    pfile_in_zip_read_info->raw=raw;

    if (pfile_in_zip_read_info->read_buffer==NULL)
    {
        TRYFREE(pfile_in_zip_read_info);
        return UNZ_INTERNALERROR;
    }

    pfile_in_zip_read_info->stream_initialised=0;

    if (method!=NULL)
        *method = (int)s->cur_file_info.compression_method;

    if (level!=NULL)
    {
        *level = 6;
        switch (s->cur_file_info.flag & 0x06)
        {
          case 6 : *level = 1; break;
          case 4 : *level = 2; break;
          case 2 : *level = 9; break;
        }
    }

    if ((s->cur_file_info.compression_method!=0) &&
/* #ifdef HAVE_BZIP2 */
        (s->cur_file_info.compression_method!=Z_BZIP2ED) &&
/* #endif */
        (s->cur_file_info.compression_method!=Z_DEFLATED))

        err=UNZ_BADZIPFILE;

    pfile_in_zip_read_info->crc32_wait=s->cur_file_info.crc;
    pfile_in_zip_read_info->crc32=0;
    pfile_in_zip_read_info->total_out_64=0;
    pfile_in_zip_read_info->compression_method = s->cur_file_info.compression_method;
    pfile_in_zip_read_info->filestream=s->filestream;
    pfile_in_zip_read_info->z_filefunc=s->z_filefunc;
    pfile_in_zip_read_info->byte_before_the_zipfile=s->byte_before_the_zipfile;

    pfile_in_zip_read_info->stream.total_out = 0;

    if ((s->cur_file_info.compression_method==Z_BZIP2ED) && (!raw))
    {
#ifdef HAVE_BZIP2
      pfile_in_zip_read_info->bstream.bzalloc = (void *(*) (void *, int, int))0;
      pfile_in_zip_read_info->bstream.bzfree = (free_func)0;
      pfile_in_zip_read_info->bstream.opaque = (voidpf)0;
      pfile_in_zip_read_info->bstream.state = (voidpf)0;

      pfile_in_zip_read_info->stream.zalloc = (alloc_func)0;
      pfile_in_zip_read_info->stream.zfree = (free_func)0;
      pfile_in_zip_read_info->stream.opaque = (voidpf)0;
      pfile_in_zip_read_info->stream.next_in = (voidpf)0;
      pfile_in_zip_read_info->stream.avail_in = 0;

      err=BZ2_bzDecompressInit(&pfile_in_zip_read_info->bstream, 0, 0);
      if (err == Z_OK)
        pfile_in_zip_read_info->stream_initialised=Z_BZIP2ED;
      else
      {
        TRYFREE(pfile_in_zip_read_info->read_buffer);
        TRYFREE(pfile_in_zip_read_info);
        return err;
      }
#else
      pfile_in_zip_read_info->raw=1;
#endif
    }
    else if ((s->cur_file_info.compression_method==Z_DEFLATED) && (!raw))
    {
      pfile_in_zip_read_info->stream.zalloc = (alloc_func)0;
      pfile_in_zip_read_info->stream.zfree = (free_func)0;
      pfile_in_zip_read_info->stream.opaque = (voidpf)0;
      pfile_in_zip_read_info->stream.next_in = 0;
      pfile_in_zip_read_info->stream.avail_in = 0;

      err=inflateInit2(&pfile_in_zip_read_info->stream, -MAX_WBITS);
      if (err == Z_OK)
        pfile_in_zip_read_info->stream_initialised=Z_DEFLATED;
      else
      {
        TRYFREE(pfile_in_zip_read_info->read_buffer);
        TRYFREE(pfile_in_zip_read_info);
        return err;
      }
        /* windowBits is passed < 0 to tell that there is no zlib header.
         * Note that in this case inflate *requires* an extra "dummy" byte
         * after the compressed stream in order to complete decompression and
         * return Z_STREAM_END.
         * In unzip, i don't wait absolutely Z_STREAM_END because I known the
         * size of both compressed and uncompressed data
         */
    }
    pfile_in_zip_read_info->rest_read_compressed =
            s->cur_file_info.compressed_size ;
    pfile_in_zip_read_info->rest_read_uncompressed =
            s->cur_file_info.uncompressed_size ;


    pfile_in_zip_read_info->pos_in_zipfile =
            s->cur_file_info_internal.offset_curfile + SIZEZIPLOCALHEADER +
              iSizeVar;

    pfile_in_zip_read_info->stream.avail_in = (uInt)0;

    s->pfile_in_zip_read = pfile_in_zip_read_info;
                s->encrypted = 0;

#    ifndef NOUNCRYPT
    if (password != NULL)
    {
        int i;
        s->pcrc_32_tab = get_crc_table();
        init_keys(password,s->keys,s->pcrc_32_tab);
        if (ZSEEK64(s->z_filefunc, s->filestream,
                  s->pfile_in_zip_read->pos_in_zipfile +
                     s->pfile_in_zip_read->byte_before_the_zipfile,
                  SEEK_SET)!=0)
            return UNZ_INTERNALERROR;
        if(ZREAD64(s->z_filefunc, s->filestream,source, 12)<12)
            return UNZ_INTERNALERROR;

        for (i = 0; i<12; i++)
            zdecode(s->keys,s->pcrc_32_tab,source[i]);

        s->pfile_in_zip_read->pos_in_zipfile+=12;
        s->encrypted=1;
    }
#    endif


    return UNZ_OK;
}

extern int ZEXPORT unzOpenCurrentFile (unzFile file)
{
    return unzOpenCurrentFile3(file, NULL, NULL, 0, NULL);
}

extern int ZEXPORT unzOpenCurrentFilePassword (unzFile file, const char*  password)
{
    return unzOpenCurrentFile3(file, NULL, NULL, 0, password);
}

extern int ZEXPORT unzOpenCurrentFile2 (unzFile file, int* method, int* level, int raw)
{
    return unzOpenCurrentFile3(file, method, level, raw, NULL);
}

/** Addition for GDAL : START */

extern ZPOS64_T ZEXPORT unzGetCurrentFileZStreamPos64( unzFile file)
{
    unz64_s* s;
    file_in_zip64_read_info_s* pfile_in_zip_read_info;
    s=(unz64_s*)file;
    if (file==NULL)
        return 0; //UNZ_PARAMERROR;
    pfile_in_zip_read_info=s->pfile_in_zip_read;
    if (pfile_in_zip_read_info==NULL)
        return 0; //UNZ_PARAMERROR;
    return pfile_in_zip_read_info->pos_in_zipfile +
                         pfile_in_zip_read_info->byte_before_the_zipfile;
}

/** Addition for GDAL : END */

/*
  Read bytes from the current file.
  buf contain buffer where data must be copied
  len the size of buf.

  return the number of byte copied if somes bytes are copied
  return 0 if the end of file was reached
  return <0 with error code if there is an error
    (UNZ_ERRNO for IO error, or zLib error for uncompress error)
*/
extern int ZEXPORT unzReadCurrentFile  (unzFile file, voidp buf, unsigned len)
{
    int err=UNZ_OK;
    uInt iRead = 0;
    unz64_s* s;
    file_in_zip64_read_info_s* pfile_in_zip_read_info;
    if (file==NULL)
        return UNZ_PARAMERROR;
    s=(unz64_s*)file;
    pfile_in_zip_read_info=s->pfile_in_zip_read;

    if (pfile_in_zip_read_info==NULL)
        return UNZ_PARAMERROR;


    if (pfile_in_zip_read_info->read_buffer == NULL)
        return UNZ_END_OF_LIST_OF_FILE;
    if (len==0)
        return 0;

    pfile_in_zip_read_info->stream.next_out = (Bytef*)buf;

    pfile_in_zip_read_info->stream.avail_out = (uInt)len;

    if ((len>pfile_in_zip_read_info->rest_read_uncompressed) &&
        (!(pfile_in_zip_read_info->raw)))
        pfile_in_zip_read_info->stream.avail_out =
            (uInt)pfile_in_zip_read_info->rest_read_uncompressed;

    if ((len>pfile_in_zip_read_info->rest_read_compressed+
           pfile_in_zip_read_info->stream.avail_in) &&
         (pfile_in_zip_read_info->raw))
        pfile_in_zip_read_info->stream.avail_out =
            (uInt)pfile_in_zip_read_info->rest_read_compressed+
            pfile_in_zip_read_info->stream.avail_in;

    while (pfile_in_zip_read_info->stream.avail_out>0)
    {
        if ((pfile_in_zip_read_info->stream.avail_in==0) &&
            (pfile_in_zip_read_info->rest_read_compressed>0))
        {
            uInt uReadThis = UNZ_BUFSIZE;
            if (pfile_in_zip_read_info->rest_read_compressed<uReadThis)
                uReadThis = (uInt)pfile_in_zip_read_info->rest_read_compressed;
            if (uReadThis == 0)
                return UNZ_EOF;
            if (ZSEEK64(pfile_in_zip_read_info->z_filefunc,
                      pfile_in_zip_read_info->filestream,
                      pfile_in_zip_read_info->pos_in_zipfile +
                         pfile_in_zip_read_info->byte_before_the_zipfile,
                         ZLIB_FILEFUNC_SEEK_SET)!=0)
                return UNZ_ERRNO;
            if (ZREAD64(pfile_in_zip_read_info->z_filefunc,
                      pfile_in_zip_read_info->filestream,
                      pfile_in_zip_read_info->read_buffer,
                      uReadThis)!=uReadThis)
                return UNZ_ERRNO;


#            ifndef NOUNCRYPT
            if(s->encrypted)
            {
                uInt i;
                for(i=0;i<uReadThis;i++)
                  pfile_in_zip_read_info->read_buffer[i] =
                      zdecode(s->keys,s->pcrc_32_tab,
                              pfile_in_zip_read_info->read_buffer[i]);
            }
#            endif


            pfile_in_zip_read_info->pos_in_zipfile += uReadThis;

            pfile_in_zip_read_info->rest_read_compressed-=uReadThis;

            pfile_in_zip_read_info->stream.next_in =
                (Bytef*)pfile_in_zip_read_info->read_buffer;
            pfile_in_zip_read_info->stream.avail_in = (uInt)uReadThis;
        }

        if ((pfile_in_zip_read_info->compression_method==0) || (pfile_in_zip_read_info->raw))
        {
            uInt uDoCopy,i ;

            if ((pfile_in_zip_read_info->stream.avail_in == 0) &&
                (pfile_in_zip_read_info->rest_read_compressed == 0))
                return (iRead==0) ? UNZ_EOF : (int)iRead;

            if (pfile_in_zip_read_info->stream.avail_out <
                            pfile_in_zip_read_info->stream.avail_in)
                uDoCopy = pfile_in_zip_read_info->stream.avail_out ;
            else
                uDoCopy = pfile_in_zip_read_info->stream.avail_in ;

            for (i=0;i<uDoCopy;i++)
                *(pfile_in_zip_read_info->stream.next_out+i) =
                        *(pfile_in_zip_read_info->stream.next_in+i);

            pfile_in_zip_read_info->total_out_64 = pfile_in_zip_read_info->total_out_64 + uDoCopy;

            pfile_in_zip_read_info->crc32 = crc32(pfile_in_zip_read_info->crc32,
                                pfile_in_zip_read_info->stream.next_out,
                                uDoCopy);
            pfile_in_zip_read_info->rest_read_uncompressed-=uDoCopy;
            pfile_in_zip_read_info->stream.avail_in -= uDoCopy;
            pfile_in_zip_read_info->stream.avail_out -= uDoCopy;
            pfile_in_zip_read_info->stream.next_out += uDoCopy;
            pfile_in_zip_read_info->stream.next_in += uDoCopy;
            pfile_in_zip_read_info->stream.total_out += uDoCopy;
            iRead += uDoCopy;
        }
        else if (pfile_in_zip_read_info->compression_method==Z_BZIP2ED)
        {
#ifdef HAVE_BZIP2
            uLong uTotalOutBefore,uTotalOutAfter;
            const Bytef *bufBefore;
            uLong uOutThis;

            pfile_in_zip_read_info->bstream.next_in        = (char*)pfile_in_zip_read_info->stream.next_in;
            pfile_in_zip_read_info->bstream.avail_in       = pfile_in_zip_read_info->stream.avail_in;
            pfile_in_zip_read_info->bstream.total_in_lo32  = pfile_in_zip_read_info->stream.total_in;
            pfile_in_zip_read_info->bstream.total_in_hi32  = 0;
            pfile_in_zip_read_info->bstream.next_out       = (char*)pfile_in_zip_read_info->stream.next_out;
            pfile_in_zip_read_info->bstream.avail_out      = pfile_in_zip_read_info->stream.avail_out;
            pfile_in_zip_read_info->bstream.total_out_lo32 = pfile_in_zip_read_info->stream.total_out;
            pfile_in_zip_read_info->bstream.total_out_hi32 = 0;

            uTotalOutBefore = pfile_in_zip_read_info->bstream.total_out_lo32;
            bufBefore = (const Bytef *)pfile_in_zip_read_info->bstream.next_out;

            err=BZ2_bzDecompress(&pfile_in_zip_read_info->bstream);

            uTotalOutAfter = pfile_in_zip_read_info->bstream.total_out_lo32;
            uOutThis = uTotalOutAfter-uTotalOutBefore;

            pfile_in_zip_read_info->total_out_64 = pfile_in_zip_read_info->total_out_64 + uOutThis;

            pfile_in_zip_read_info->crc32 = crc32(pfile_in_zip_read_info->crc32,bufBefore, (uInt)(uOutThis));
            pfile_in_zip_read_info->rest_read_uncompressed -= uOutThis;
            iRead += (uInt)(uTotalOutAfter - uTotalOutBefore);

            pfile_in_zip_read_info->stream.next_in   = (Bytef*)pfile_in_zip_read_info->bstream.next_in;
            pfile_in_zip_read_info->stream.avail_in  = pfile_in_zip_read_info->bstream.avail_in;
            pfile_in_zip_read_info->stream.total_in  = pfile_in_zip_read_info->bstream.total_in_lo32;
            pfile_in_zip_read_info->stream.next_out  = (Bytef*)pfile_in_zip_read_info->bstream.next_out;
            pfile_in_zip_read_info->stream.avail_out = pfile_in_zip_read_info->bstream.avail_out;
            pfile_in_zip_read_info->stream.total_out = pfile_in_zip_read_info->bstream.total_out_lo32;

            if (err==BZ_STREAM_END)
              return (iRead==0) ? UNZ_EOF : iRead;
            if (err!=BZ_OK)
              break;
#endif
        } // end Z_BZIP2ED
        else
        {
            ZPOS64_T uTotalOutBefore,uTotalOutAfter;
            const Bytef *bufBefore;
            ZPOS64_T uOutThis;
            int flush=Z_SYNC_FLUSH;

            uTotalOutBefore = pfile_in_zip_read_info->stream.total_out;
            bufBefore = pfile_in_zip_read_info->stream.next_out;

            /*
            if ((pfile_in_zip_read_info->rest_read_uncompressed ==
                     pfile_in_zip_read_info->stream.avail_out) &&
                (pfile_in_zip_read_info->rest_read_compressed == 0))
                flush = Z_FINISH;
            */
            err=inflate(&pfile_in_zip_read_info->stream,flush);

            if ((err>=0) && (pfile_in_zip_read_info->stream.msg!=NULL))
              err = Z_DATA_ERROR;

            uTotalOutAfter = pfile_in_zip_read_info->stream.total_out;
            /* Detect overflow, because z_stream.total_out is uLong (32 bits) */
            if (uTotalOutAfter<uTotalOutBefore)
                uTotalOutAfter += 1LL << 32; /* Add maximum value of uLong + 1 */
            uOutThis = uTotalOutAfter-uTotalOutBefore;

            pfile_in_zip_read_info->total_out_64 = pfile_in_zip_read_info->total_out_64 + uOutThis;

            pfile_in_zip_read_info->crc32 =
                crc32(pfile_in_zip_read_info->crc32,bufBefore,
                        (uInt)(uOutThis));

            pfile_in_zip_read_info->rest_read_uncompressed -=
                uOutThis;

            iRead += (uInt)(uTotalOutAfter - uTotalOutBefore);

            if (err==Z_STREAM_END)
                return (iRead==0) ? UNZ_EOF : (int)iRead;
            if (err!=Z_OK)
                break;
        }
    }

    if (err==Z_OK)
        return (int)iRead;
    return err;
}


/*
  Give the current position in uncompressed data
*/
extern z_off_t ZEXPORT unztell (unzFile file)
{
    unz64_s* s;
    file_in_zip64_read_info_s* pfile_in_zip_read_info;
    if (file==NULL)
        return UNZ_PARAMERROR;
    s=(unz64_s*)file;
    pfile_in_zip_read_info=s->pfile_in_zip_read;

    if (pfile_in_zip_read_info==NULL)
        return UNZ_PARAMERROR;

    return (z_off_t)pfile_in_zip_read_info->stream.total_out;
}

extern ZPOS64_T ZEXPORT unztell64 (unzFile file)
{

    unz64_s* s;
    file_in_zip64_read_info_s* pfile_in_zip_read_info;
    if (file==NULL)
        return (ZPOS64_T)-1;
    s=(unz64_s*)file;
    pfile_in_zip_read_info=s->pfile_in_zip_read;

    if (pfile_in_zip_read_info==NULL)
        return (ZPOS64_T)-1;

    return pfile_in_zip_read_info->total_out_64;
}


/*
  return 1 if the end of file was reached, 0 elsewhere
*/
extern int ZEXPORT unzeof (unzFile file)
{
    unz64_s* s;
    file_in_zip64_read_info_s* pfile_in_zip_read_info;
    if (file==NULL)
        return UNZ_PARAMERROR;
    s=(unz64_s*)file;
    pfile_in_zip_read_info=s->pfile_in_zip_read;

    if (pfile_in_zip_read_info==NULL)
        return UNZ_PARAMERROR;

    if (pfile_in_zip_read_info->rest_read_uncompressed == 0)
        return 1;
    else
        return 0;
}



/*
Read extra field from the current file (opened by unzOpenCurrentFile)
This is the local-header version of the extra field (sometimes, there is
more info in the local-header version than in the central-header)

  if buf==NULL, it return the size of the local extra field that can be read

  if buf!=NULL, len is the size of the buffer, the extra header is copied in
    buf.
  the return value is the number of bytes copied in buf, or (if <0)
    the error code
*/
extern int ZEXPORT unzGetLocalExtrafield (unzFile file, voidp buf, unsigned len)
{
    unz64_s* s;
    file_in_zip64_read_info_s* pfile_in_zip_read_info;
    uInt read_now;
    ZPOS64_T size_to_read;

    if (file==NULL)
        return UNZ_PARAMERROR;
    s=(unz64_s*)file;
    pfile_in_zip_read_info=s->pfile_in_zip_read;

    if (pfile_in_zip_read_info==NULL)
        return UNZ_PARAMERROR;

    size_to_read = (pfile_in_zip_read_info->size_local_extrafield -
                pfile_in_zip_read_info->pos_local_extrafield);

    if (buf==NULL)
        return (int)size_to_read;

    if (len>size_to_read)
        read_now = (uInt)size_to_read;
    else
        read_now = (uInt)len ;

    if (read_now==0)
        return 0;

    if (ZSEEK64(pfile_in_zip_read_info->z_filefunc,
              pfile_in_zip_read_info->filestream,
              pfile_in_zip_read_info->offset_local_extrafield +
              pfile_in_zip_read_info->pos_local_extrafield,
              ZLIB_FILEFUNC_SEEK_SET)!=0)
        return UNZ_ERRNO;

    if (ZREAD64(pfile_in_zip_read_info->z_filefunc,
              pfile_in_zip_read_info->filestream,
              buf,read_now)!=read_now)
        return UNZ_ERRNO;

    return (int)read_now;
}

/*
  Close the file in zip opened with unzOpenCurrentFile
  Return UNZ_CRCERROR if all the file was read but the CRC is not good
*/
extern int ZEXPORT unzCloseCurrentFile (unzFile file)
{
    int err=UNZ_OK;

    unz64_s* s;
    file_in_zip64_read_info_s* pfile_in_zip_read_info;
    if (file==NULL)
        return UNZ_PARAMERROR;
    s=(unz64_s*)file;
    pfile_in_zip_read_info=s->pfile_in_zip_read;

    if (pfile_in_zip_read_info==NULL)
        return UNZ_PARAMERROR;


    if ((pfile_in_zip_read_info->rest_read_uncompressed == 0) &&
        (!pfile_in_zip_read_info->raw))
    {
        if (pfile_in_zip_read_info->crc32 != pfile_in_zip_read_info->crc32_wait)
            err=UNZ_CRCERROR;
    }


    TRYFREE(pfile_in_zip_read_info->read_buffer);
    pfile_in_zip_read_info->read_buffer = NULL;
    if (pfile_in_zip_read_info->stream_initialised == Z_DEFLATED)
        inflateEnd(&pfile_in_zip_read_info->stream);
#ifdef HAVE_BZIP2
    else if (pfile_in_zip_read_info->stream_initialised == Z_BZIP2ED)
        BZ2_bzDecompressEnd(&pfile_in_zip_read_info->bstream);
#endif


    pfile_in_zip_read_info->stream_initialised = 0;
    TRYFREE(pfile_in_zip_read_info);

    s->pfile_in_zip_read=NULL;

    return err;
}


/*
  Get the global comment string of the ZipFile, in the szComment buffer.
  uSizeBuf is the size of the szComment buffer.
  return the number of byte copied or an error code <0
*/
extern int ZEXPORT unzGetGlobalComment (unzFile file, char * szComment, uLong uSizeBuf)
{
    unz64_s* s;
    uLong uReadThis ;
    if (file==NULL)
        return (int)UNZ_PARAMERROR;
    s=(unz64_s*)file;

    uReadThis = uSizeBuf;
    if (uReadThis>s->gi.size_comment)
        uReadThis = s->gi.size_comment;

    if (ZSEEK64(s->z_filefunc,s->filestream,s->central_pos+22,ZLIB_FILEFUNC_SEEK_SET)!=0)
        return UNZ_ERRNO;

    if (uReadThis>0)
    {
      *szComment='\0';
      if (ZREAD64(s->z_filefunc,s->filestream,szComment,uReadThis)!=uReadThis)
        return UNZ_ERRNO;
    }

    if ((szComment != NULL) && (uSizeBuf > s->gi.size_comment))
        *(szComment+s->gi.size_comment)='\0';
    return (int)uReadThis;
}

/* Additions by RX '2004 */
extern ZPOS64_T ZEXPORT unzGetOffset64(unzFile file)
{
    unz64_s* s;

    if (file==NULL)
          return 0; //UNZ_PARAMERROR;
    s=(unz64_s*)file;
    if (!s->current_file_ok)
      return 0;
    if (s->gi.number_entry != 0 && s->gi.number_entry != 0xffff)
      if (s->num_file==s->gi.number_entry)
         return 0;
    return s->pos_in_central_dir;
}

extern uLong ZEXPORT unzGetOffset (unzFile file)
{
    ZPOS64_T offset64;

    if (file==NULL)
          return 0; //UNZ_PARAMERROR;
    offset64 = unzGetOffset64(file);
    return (uLong)offset64;
}

extern int ZEXPORT unzSetOffset64(unzFile file, ZPOS64_T pos)
{
    unz64_s* s;
    int err;

    if (file==NULL)
        return UNZ_PARAMERROR;
    s=(unz64_s*)file;

    s->pos_in_central_dir = pos;
    s->num_file = s->gi.number_entry;      /* hack */
    err = unz64local_GetCurrentFileInfoInternal(file,&s->cur_file_info,
                                              &s->cur_file_info_internal,
                                              NULL,0,NULL,0,NULL,0);
    s->current_file_ok = (err == UNZ_OK);
    return err;
}

extern int ZEXPORT unzSetOffset (unzFile file, uLong pos)
{
    return unzSetOffset64(file,pos);
}<|MERGE_RESOLUTION|>--- conflicted
+++ resolved
@@ -1038,11 +1038,7 @@
             /* ZIP64 extra fields */
             if (headerId == 0x0001)
             {
-<<<<<<< HEAD
-                                                        uLong uL;
-=======
                                                         uLong uL1;
->>>>>>> 876b1a0d
 
                                                                 if(file_info.uncompressed_size == MAXU32)
                                                                 {
@@ -1066,11 +1062,7 @@
                                                                 if(file_info.disk_num_start == MAXU32)
                                                                 {
                                                                         /* Disk Start Number */
-<<<<<<< HEAD
-                                                                        if (unz64local_getLong(&s->z_filefunc, s->filestream,&uL) != UNZ_OK)
-=======
                                                                         if (unz64local_getLong(&s->z_filefunc, s->filestream,&uL1) != UNZ_OK)
->>>>>>> 876b1a0d
                                                                                 err=UNZ_ERRNO;
                                                                 }
 
