--- conflicted
+++ resolved
@@ -406,14 +406,9 @@
     for (ControllerLibrary::iterator it = mControllerLibrary.begin(); it != mControllerLibrary.end(); ++it) {
         meshId = it->second.mMeshId;
         if (meshId.empty()) {
-<<<<<<< HEAD
-            break;
-        }
-
-=======
             continue;
         }
->>>>>>> c4039d5c
+
         ControllerLibrary::iterator findItr = mControllerLibrary.find(meshId);
         while (findItr != mControllerLibrary.end()) {
             meshId = findItr->second.mMeshId;
