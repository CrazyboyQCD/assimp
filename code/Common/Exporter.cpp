/*
---------------------------------------------------------------------------
Open Asset Import Library (assimp)
---------------------------------------------------------------------------

Copyright (c) 2006-2019, assimp team



All rights reserved.

Redistribution and use of this software in source and binary forms,
with or without modification, are permitted provided that the following
conditions are met:

* Redistributions of source code must retain the above
  copyright notice, this list of conditions and the
  following disclaimer.

* Redistributions in binary form must reproduce the above
  copyright notice, this list of conditions and the
  following disclaimer in the documentation and/or other
  materials provided with the distribution.

* Neither the name of the assimp team, nor the names of its
  contributors may be used to endorse or promote products
  derived from this software without specific prior
  written permission of the assimp team.

THIS SOFTWARE IS PROVIDED BY THE COPYRIGHT HOLDERS AND CONTRIBUTORS
"AS IS" AND ANY EXPRESS OR IMPLIED WARRANTIES, INCLUDING, BUT NOT
LIMITED TO, THE IMPLIED WARRANTIES OF MERCHANTABILITY AND FITNESS FOR
A PARTICULAR PURPOSE ARE DISCLAIMED. IN NO EVENT SHALL THE COPYRIGHT
OWNER OR CONTRIBUTORS BE LIABLE FOR ANY DIRECT, INDIRECT, INCIDENTAL,
SPECIAL, EXEMPLARY, OR CONSEQUENTIAL DAMAGES (INCLUDING, BUT NOT
LIMITED TO, PROCUREMENT OF SUBSTITUTE GOODS OR SERVICES; LOSS OF USE,
DATA, OR PROFITS; OR BUSINESS INTERRUPTION) HOWEVER CAUSED AND ON ANY
THEORY OF LIABILITY, WHETHER IN CONTRACT, STRICT LIABILITY, OR TORT
(INCLUDING NEGLIGENCE OR OTHERWISE) ARISING IN ANY WAY OUT OF THE USE
OF THIS SOFTWARE, EVEN IF ADVISED OF THE POSSIBILITY OF SUCH DAMAGE.
---------------------------------------------------------------------------
*/

/** @file Exporter.cpp

Assimp export interface. While it's public interface bears many similarities
to the import interface (in fact, it is largely symmetric), the internal
implementations differs a lot. Exporters are considered stateless and are
simple callbacks which we maintain in a global list along with their
description strings.

Here we implement only the C++ interface (Assimp::Exporter).
*/

#ifndef ASSIMP_BUILD_NO_EXPORT

#include <assimp/BlobIOSystem.h>
#include <assimp/SceneCombiner.h>
#include <assimp/DefaultIOSystem.h>
#include <assimp/Exporter.hpp>
#include <assimp/mesh.h>
#include <assimp/postprocess.h>
#include <assimp/scene.h>
#include <assimp/Exceptional.h>

#include "Common/DefaultProgressHandler.h"
#include "Common/BaseProcess.h"
#include "Common/ScenePrivate.h"
#include "PostProcessing/CalcTangentsProcess.h"
#include "PostProcessing/MakeVerboseFormat.h"
#include "PostProcessing/JoinVerticesProcess.h"
#include "PostProcessing/ConvertToLHProcess.h"
#include "PostProcessing/PretransformVertices.h"

#include <memory>

namespace Assimp {

// PostStepRegistry.cpp
void GetPostProcessingStepInstanceList(std::vector< BaseProcess* >& out);

// ------------------------------------------------------------------------------------------------
// Exporter worker function prototypes. Should not be necessary to #ifndef them, it's just a prototype
// do not use const, because some exporter need to convert the scene temporary
void ExportSceneCollada(const char*,IOSystem*, const aiScene*, const ExportProperties*);
void ExportSceneXFile(const char*,IOSystem*, const aiScene*, const ExportProperties*);
void ExportSceneStep(const char*,IOSystem*, const aiScene*, const ExportProperties*);
void ExportSceneObj(const char*,IOSystem*, const aiScene*, const ExportProperties*);
void ExportSceneObjNoMtl(const char*,IOSystem*, const aiScene*, const ExportProperties*);
void ExportSceneSTL(const char*,IOSystem*, const aiScene*, const ExportProperties*);
void ExportSceneSTLBinary(const char*,IOSystem*, const aiScene*, const ExportProperties*);
void ExportScenePly(const char*,IOSystem*, const aiScene*, const ExportProperties*);
void ExportScenePlyBinary(const char*, IOSystem*, const aiScene*, const ExportProperties*);
void ExportScene3DS(const char*, IOSystem*, const aiScene*, const ExportProperties*);
void ExportSceneGLTF(const char*, IOSystem*, const aiScene*, const ExportProperties*);
void ExportSceneGLB(const char*, IOSystem*, const aiScene*, const ExportProperties*);
void ExportSceneGLTF2(const char*, IOSystem*, const aiScene*, const ExportProperties*);
void ExportSceneGLB2(const char*, IOSystem*, const aiScene*, const ExportProperties*);
void ExportSceneAssbin(const char*, IOSystem*, const aiScene*, const ExportProperties*);
void ExportSceneAssxml(const char*, IOSystem*, const aiScene*, const ExportProperties*);
void ExportSceneX3D(const char*, IOSystem*, const aiScene*, const ExportProperties*);
void ExportSceneFBX(const char*, IOSystem*, const aiScene*, const ExportProperties*);
void ExportSceneFBXA(const char*, IOSystem*, const aiScene*, const ExportProperties*);
void ExportScene3MF( const char*, IOSystem*, const aiScene*, const ExportProperties* );
void ExportSceneM3D(const char*, IOSystem*, const aiScene*, const ExportProperties*);
void ExportSceneA3D(const char*, IOSystem*, const aiScene*, const ExportProperties*);
void ExportAssimp2Json(const char* , IOSystem*, const aiScene* , const Assimp::ExportProperties*);


static void setupExporterArray(std::vector<Exporter::ExportFormatEntry> &exporters) {
#ifndef ASSIMP_BUILD_NO_COLLADA_EXPORTER
	exporters.push_back(Exporter::ExportFormatEntry("collada", "COLLADA - Digital Asset Exchange Schema", "dae", &ExportSceneCollada));
#endif

#ifndef ASSIMP_BUILD_NO_X_EXPORTER
	exporters.push_back(Exporter::ExportFormatEntry("x", "X Files", "x", &ExportSceneXFile,
			aiProcess_MakeLeftHanded | aiProcess_FlipWindingOrder | aiProcess_FlipUVs));
#endif

#ifndef ASSIMP_BUILD_NO_STEP_EXPORTER
	exporters.push_back(Exporter::ExportFormatEntry("stp", "Step Files", "stp", &ExportSceneStep, 0));
#endif

#ifndef ASSIMP_BUILD_NO_OBJ_EXPORTER
	exporters.push_back(Exporter::ExportFormatEntry("obj", "Wavefront OBJ format", "obj", &ExportSceneObj,
			aiProcess_GenSmoothNormals /*| aiProcess_PreTransformVertices */));
	exporters.push_back(Exporter::ExportFormatEntry("objnomtl", "Wavefront OBJ format without material file", "obj", &ExportSceneObjNoMtl,
			aiProcess_GenSmoothNormals /*| aiProcess_PreTransformVertices */));
#endif

#ifndef ASSIMP_BUILD_NO_STL_EXPORTER
	exporters.push_back(Exporter::ExportFormatEntry("stl", "Stereolithography", "stl", &ExportSceneSTL,
			aiProcess_Triangulate | aiProcess_GenNormals | aiProcess_PreTransformVertices));
	exporters.push_back(Exporter::ExportFormatEntry("stlb", "Stereolithography (binary)", "stl", &ExportSceneSTLBinary,
			aiProcess_Triangulate | aiProcess_GenNormals | aiProcess_PreTransformVertices));
#endif

#ifndef ASSIMP_BUILD_NO_PLY_EXPORTER
	exporters.push_back(Exporter::ExportFormatEntry("ply", "Stanford Polygon Library", "ply", &ExportScenePly,
			aiProcess_PreTransformVertices));
	exporters.push_back(Exporter::ExportFormatEntry("plyb", "Stanford Polygon Library (binary)", "ply", &ExportScenePlyBinary,
			aiProcess_PreTransformVertices));
#endif

#ifndef ASSIMP_BUILD_NO_3DS_EXPORTER
	exporters.push_back(Exporter::ExportFormatEntry("3ds", "Autodesk 3DS (legacy)", "3ds", &ExportScene3DS,
			aiProcess_Triangulate | aiProcess_SortByPType | aiProcess_JoinIdenticalVertices));
#endif

#ifndef ASSIMP_BUILD_NO_GLTF_EXPORTER
	exporters.push_back(Exporter::ExportFormatEntry("gltf2", "GL Transmission Format v. 2", "gltf", &ExportSceneGLTF2,
			aiProcess_JoinIdenticalVertices | aiProcess_Triangulate | aiProcess_SortByPType));
	exporters.push_back(Exporter::ExportFormatEntry("glb2", "GL Transmission Format v. 2 (binary)", "glb", &ExportSceneGLB2,
			aiProcess_JoinIdenticalVertices | aiProcess_Triangulate | aiProcess_SortByPType));
	exporters.push_back(Exporter::ExportFormatEntry("gltf", "GL Transmission Format", "gltf", &ExportSceneGLTF,
			aiProcess_JoinIdenticalVertices | aiProcess_Triangulate | aiProcess_SortByPType));
	exporters.push_back(Exporter::ExportFormatEntry("glb", "GL Transmission Format (binary)", "glb", &ExportSceneGLB,
			aiProcess_JoinIdenticalVertices | aiProcess_Triangulate | aiProcess_SortByPType));
#endif

#ifndef ASSIMP_BUILD_NO_ASSBIN_EXPORTER
	exporters.push_back(Exporter::ExportFormatEntry("assbin", "Assimp Binary File", "assbin", &ExportSceneAssbin, 0));
#endif

#ifndef ASSIMP_BUILD_NO_ASSXML_EXPORTER
	exporters.push_back(Exporter::ExportFormatEntry("assxml", "Assimp XML Document", "assxml", &ExportSceneAssxml, 0));
#endif

#ifndef ASSIMP_BUILD_NO_X3D_EXPORTER
	exporters.push_back(Exporter::ExportFormatEntry("x3d", "Extensible 3D", "x3d", &ExportSceneX3D, 0));
#endif

#ifndef ASSIMP_BUILD_NO_FBX_EXPORTER
	exporters.push_back(Exporter::ExportFormatEntry("fbx", "Autodesk FBX (binary)", "fbx", &ExportSceneFBX, 0));
	exporters.push_back(Exporter::ExportFormatEntry("fbxa", "Autodesk FBX (ascii)", "fbx", &ExportSceneFBXA, 0));
#endif

#ifndef ASSIMP_BUILD_NO_M3D_EXPORTER
	exporters.push_back(Exporter::ExportFormatEntry("m3d", "Model 3D (binary)", "m3d", &ExportSceneM3D, 0));
	exporters.push_back(Exporter::ExportFormatEntry("a3d", "Model 3D (ascii)", "m3d", &ExportSceneA3D, 0));
#endif

#ifndef ASSIMP_BUILD_NO_3MF_EXPORTER
	exporters.push_back(Exporter::ExportFormatEntry("3mf", "The 3MF-File-Format", "3mf", &ExportScene3MF, 0));
#endif

#ifndef ASSIMP_BUILD_NO_ASSJSON_EXPORTER
	exporters.push_back(Exporter::ExportFormatEntry("assjson", "Assimp JSON Document", "json", &ExportAssimp2Json, 0));
#endif
}

class ExporterPimpl {
public:
    ExporterPimpl()
    : blob()
    , mIOSystem(new Assimp::DefaultIOSystem())
    , mIsDefaultIOHandler(true)
    , mProgressHandler( nullptr )
    , mIsDefaultProgressHandler( true )
    , mPostProcessingSteps()
    , mError()
    , mExporters() {
        GetPostProcessingStepInstanceList(mPostProcessingSteps);

        // grab all built-in exporters
		setupExporterArray(mExporters);
    }

    ~ExporterPimpl() {
        delete blob;

        // Delete all post-processing plug-ins
        for( unsigned int a = 0; a < mPostProcessingSteps.size(); a++) {
            delete mPostProcessingSteps[a];
        }
        delete mProgressHandler;
    }

public:
    aiExportDataBlob* blob;
    std::shared_ptr< Assimp::IOSystem > mIOSystem;
    bool mIsDefaultIOHandler;

    /** The progress handler */
    ProgressHandler *mProgressHandler;
    bool mIsDefaultProgressHandler;

    /** Post processing steps we can apply at the imported data. */
    std::vector< BaseProcess* > mPostProcessingSteps;

    /** Last fatal export error */
    std::string mError;

    /** Exporters, this includes those registered using #Assimp::Exporter::RegisterExporter */
    std::vector<Exporter::ExportFormatEntry> mExporters;
};

} // end of namespace Assimp

using namespace Assimp;

// ------------------------------------------------------------------------------------------------
Exporter :: Exporter()
: pimpl(new ExporterPimpl()) {
    pimpl->mProgressHandler = new DefaultProgressHandler();
}

// ------------------------------------------------------------------------------------------------
Exporter::~Exporter() {
	ai_assert(nullptr != pimpl);
	FreeBlob();
    delete pimpl;
}

// ------------------------------------------------------------------------------------------------
void Exporter::SetIOHandler( IOSystem* pIOHandler) {
	ai_assert(nullptr != pimpl);
	pimpl->mIsDefaultIOHandler = !pIOHandler;
    pimpl->mIOSystem.reset(pIOHandler);
}

// ------------------------------------------------------------------------------------------------
IOSystem* Exporter::GetIOHandler() const {
	ai_assert(nullptr != pimpl);
	return pimpl->mIOSystem.get();
}

// ------------------------------------------------------------------------------------------------
bool Exporter::IsDefaultIOHandler() const {
	ai_assert(nullptr != pimpl);
	return pimpl->mIsDefaultIOHandler;
}

// ------------------------------------------------------------------------------------------------
void Exporter::SetProgressHandler(ProgressHandler* pHandler) {
    ai_assert(nullptr != pimpl);

    if ( nullptr == pHandler) {
        // Release pointer in the possession of the caller
        pimpl->mProgressHandler = new DefaultProgressHandler();
        pimpl->mIsDefaultProgressHandler = true;
        return;
    }

    if (pimpl->mProgressHandler == pHandler) {
        return;
    }

    delete pimpl->mProgressHandler;
    pimpl->mProgressHandler = pHandler;
    pimpl->mIsDefaultProgressHandler = false;
}

// ------------------------------------------------------------------------------------------------
const aiExportDataBlob* Exporter::ExportToBlob( const aiScene* pScene, const char* pFormatId,
                                                unsigned int pPreprocessing, const ExportProperties* pProperties) {
	ai_assert(nullptr != pimpl);
    if (pimpl->blob) {
        delete pimpl->blob;
        pimpl->blob = nullptr;
    }

    std::shared_ptr<IOSystem> old = pimpl->mIOSystem;
    BlobIOSystem* blobio = new BlobIOSystem();
    pimpl->mIOSystem = std::shared_ptr<IOSystem>( blobio );

    if (AI_SUCCESS != Export(pScene,pFormatId,blobio->GetMagicFileName(), pPreprocessing, pProperties)) {
        pimpl->mIOSystem = old;
        return nullptr;
    }

    pimpl->blob = blobio->GetBlobChain();
    pimpl->mIOSystem = old;

    return pimpl->blob;
}

// ------------------------------------------------------------------------------------------------
aiReturn Exporter::Export( const aiScene* pScene, const char* pFormatId, const char* pPath,
        unsigned int pPreprocessing, const ExportProperties* pProperties) {
    ASSIMP_BEGIN_EXCEPTION_REGION();
	ai_assert(nullptr != pimpl);
    // when they create scenes from scratch, users will likely create them not in verbose
    // format. They will likely not be aware that there is a flag in the scene to indicate
    // this, however. To avoid surprises and bug reports, we check for duplicates in
    // meshes upfront.
    const bool is_verbose_format = !(pScene->mFlags & AI_SCENE_FLAGS_NON_VERBOSE_FORMAT) || MakeVerboseFormatProcess::IsVerboseFormat(pScene);

    pimpl->mProgressHandler->UpdateFileWrite(0, 4);

    pimpl->mError = "";
    for (size_t i = 0; i < pimpl->mExporters.size(); ++i) {
        const Exporter::ExportFormatEntry& exp = pimpl->mExporters[i];
        if (!strcmp(exp.mDescription.id,pFormatId)) {
            try {
                // Always create a full copy of the scene. We might optimize this one day,
                // but for now it is the most pragmatic way.
                aiScene* scenecopy_tmp = nullptr;
                SceneCombiner::CopyScene(&scenecopy_tmp,pScene);

                pimpl->mProgressHandler->UpdateFileWrite(1, 4);

                std::unique_ptr<aiScene> scenecopy(scenecopy_tmp);
                const ScenePrivateData* const priv = ScenePriv(pScene);

                // steps that are not idempotent, i.e. we might need to run them again, usually to get back to the
                // original state before the step was applied first. When checking which steps we don't need
                // to run, those are excluded.
                const unsigned int nonIdempotentSteps = aiProcess_FlipWindingOrder | aiProcess_FlipUVs | aiProcess_MakeLeftHanded;

                // Erase all pp steps that were already applied to this scene
                const unsigned int pp = (exp.mEnforcePP | pPreprocessing) & ~(priv && !priv->mIsCopy
                    ? (priv->mPPStepsApplied & ~nonIdempotentSteps)
                    : 0u);

                // If no extra post-processing was specified, and we obtained this scene from an
                // Assimp importer, apply the reverse steps automatically.
                // TODO: either drop this, or document it. Otherwise it is just a bad surprise.
                //if (!pPreprocessing && priv) {
                //  pp |= (nonIdempotentSteps & priv->mPPStepsApplied);
                //}

                // If the input scene is not in verbose format, but there is at least post-processing step that relies on it,
                // we need to run the MakeVerboseFormat step first.
                bool must_join_again = false;
                if (!is_verbose_format) {
                    bool verbosify = false;
                    for( unsigned int a = 0; a < pimpl->mPostProcessingSteps.size(); a++) {
                        BaseProcess* const p = pimpl->mPostProcessingSteps[a];

                        if (p->IsActive(pp) && p->RequireVerboseFormat()) {
                            verbosify = true;
                            break;
                        }
                    }

                    if (verbosify || (exp.mEnforcePP & aiProcess_JoinIdenticalVertices)) {
                        ASSIMP_LOG_DEBUG("export: Scene data not in verbose format, applying MakeVerboseFormat step first");

                        MakeVerboseFormatProcess proc;
                        proc.Execute(scenecopy.get());

                        if(!(exp.mEnforcePP & aiProcess_JoinIdenticalVertices)) {
                            must_join_again = true;
                        }
                    }
                }

                pimpl->mProgressHandler->UpdateFileWrite(2, 4);

                if (pp) {
                    // the three 'conversion' steps need to be executed first because all other steps rely on the standard data layout
                    {
                        FlipWindingOrderProcess step;
                        if (step.IsActive(pp)) {
                            step.Execute(scenecopy.get());
                        }
                    }

                    {
                        FlipUVsProcess step;
                        if (step.IsActive(pp)) {
                            step.Execute(scenecopy.get());
                        }
                    }

                    {
                        MakeLeftHandedProcess step;
                        if (step.IsActive(pp)) {
                            step.Execute(scenecopy.get());
                        }
                    }

                    bool exportPointCloud(false);
                    if (nullptr != pProperties) {
                        exportPointCloud = pProperties->GetPropertyBool(AI_CONFIG_EXPORT_POINT_CLOUDS);
                    }

                    // dispatch other processes
                    for( unsigned int a = 0; a < pimpl->mPostProcessingSteps.size(); a++) {
                        BaseProcess* const p = pimpl->mPostProcessingSteps[a];

                        if (p->IsActive(pp)
                            && !dynamic_cast<FlipUVsProcess*>(p)
                            && !dynamic_cast<FlipWindingOrderProcess*>(p)
                            && !dynamic_cast<MakeLeftHandedProcess*>(p)) {
                            if (dynamic_cast<PretransformVertices*>(p) && exportPointCloud) {
                                continue;
                            }
                            p->Execute(scenecopy.get());
                        }
                    }
                    ScenePrivateData* const privOut = ScenePriv(scenecopy.get());
                    ai_assert(nullptr != privOut);

                    privOut->mPPStepsApplied |= pp;
                }

                pimpl->mProgressHandler->UpdateFileWrite(3, 4);

                if(must_join_again) {
                    JoinVerticesProcess proc;
                    proc.Execute(scenecopy.get());
                }

                ExportProperties emptyProperties;  // Never pass NULL ExportProperties so Exporters don't have to worry.
                ExportProperties* pProp = pProperties ? (ExportProperties*)pProperties : &emptyProperties;
<<<<<<< HEAD
				pProp->SetPropertyBool("bJoinIdenticalVertices", pp & aiProcess_JoinIdenticalVertices);
=======
                pProp->SetPropertyBool("bJoinIdenticalVertices", must_join_again);
>>>>>>> 6117c3f5
                exp.mExportFunction(pPath,pimpl->mIOSystem.get(),scenecopy.get(), pProp);

                pimpl->mProgressHandler->UpdateFileWrite(4, 4);
            } catch (DeadlyExportError& err) {
                pimpl->mError = err.what();
                return AI_FAILURE;
            }
            return AI_SUCCESS;
        }
    }

    pimpl->mError = std::string("Found no exporter to handle this file format: ") + pFormatId;
    ASSIMP_END_EXCEPTION_REGION(aiReturn);

    return AI_FAILURE;
}

// ------------------------------------------------------------------------------------------------
const char* Exporter::GetErrorString() const {
	ai_assert(nullptr != pimpl);
    return pimpl->mError.c_str();
}

// ------------------------------------------------------------------------------------------------
void Exporter::FreeBlob() {
	ai_assert(nullptr != pimpl);
    delete pimpl->blob;
    pimpl->blob = nullptr;

    pimpl->mError = "";
}

// ------------------------------------------------------------------------------------------------
const aiExportDataBlob* Exporter::GetBlob() const {
	ai_assert(nullptr != pimpl);
	return pimpl->blob;
}

// ------------------------------------------------------------------------------------------------
const aiExportDataBlob* Exporter::GetOrphanedBlob() const {
	ai_assert(nullptr != pimpl);
	const aiExportDataBlob *tmp = pimpl->blob;
    pimpl->blob = nullptr;
    return tmp;
}

// ------------------------------------------------------------------------------------------------
size_t Exporter::GetExportFormatCount() const {
	ai_assert(nullptr != pimpl);
    return pimpl->mExporters.size();
}

// ------------------------------------------------------------------------------------------------
const aiExportFormatDesc* Exporter::GetExportFormatDescription( size_t index ) const {
	ai_assert(nullptr != pimpl);
	if (index >= GetExportFormatCount()) {
        return nullptr;
    }

    // Return from static storage if the requested index is built-in.
	if (index < pimpl->mExporters.size()) {
		return &pimpl->mExporters[index].mDescription;
    }

    return &pimpl->mExporters[index].mDescription;
}

// ------------------------------------------------------------------------------------------------
aiReturn Exporter::RegisterExporter(const ExportFormatEntry& desc) {
	ai_assert(nullptr != pimpl);
	for (const ExportFormatEntry &e : pimpl->mExporters) {
        if (!strcmp(e.mDescription.id,desc.mDescription.id)) {
            return aiReturn_FAILURE;
        }
    }

    pimpl->mExporters.push_back(desc);
    return aiReturn_SUCCESS;
}

// ------------------------------------------------------------------------------------------------
void Exporter::UnregisterExporter(const char* id) {
	ai_assert(nullptr != pimpl);
	for (std::vector<ExportFormatEntry>::iterator it = pimpl->mExporters.begin();
            it != pimpl->mExporters.end(); ++it) {
        if (!strcmp((*it).mDescription.id,id)) {
            pimpl->mExporters.erase(it);
            break;
        }
    }
}

// ------------------------------------------------------------------------------------------------
ExportProperties::ExportProperties() {
    // empty
}

// ------------------------------------------------------------------------------------------------
ExportProperties::ExportProperties(const ExportProperties &other)
: mIntProperties(other.mIntProperties)
, mFloatProperties(other.mFloatProperties)
, mStringProperties(other.mStringProperties)
, mMatrixProperties(other.mMatrixProperties) {
    // empty
}

// ------------------------------------------------------------------------------------------------
// Set a configuration property
bool ExportProperties::SetPropertyInteger(const char* szName, int iValue) {
    return SetGenericProperty<int>(mIntProperties, szName,iValue);
}

// ------------------------------------------------------------------------------------------------
// Set a configuration property
bool ExportProperties::SetPropertyFloat(const char* szName, ai_real iValue) {
    return SetGenericProperty<ai_real>(mFloatProperties, szName,iValue);
}

// ------------------------------------------------------------------------------------------------
// Set a configuration property
bool ExportProperties::SetPropertyString(const char* szName, const std::string& value) {
    return SetGenericProperty<std::string>(mStringProperties, szName,value);
}

// ------------------------------------------------------------------------------------------------
// Set a configuration property
bool ExportProperties::SetPropertyMatrix(const char* szName, const aiMatrix4x4& value) {
    return SetGenericProperty<aiMatrix4x4>(mMatrixProperties, szName,value);
}

// ------------------------------------------------------------------------------------------------
// Get a configuration property
int ExportProperties::GetPropertyInteger(const char* szName, int iErrorReturn /*= 0xffffffff*/) const {
    return GetGenericProperty<int>(mIntProperties,szName,iErrorReturn);
}

// ------------------------------------------------------------------------------------------------
// Get a configuration property
ai_real ExportProperties::GetPropertyFloat(const char* szName, ai_real iErrorReturn /*= 10e10*/) const {
    return GetGenericProperty<ai_real>(mFloatProperties,szName,iErrorReturn);
}

// ------------------------------------------------------------------------------------------------
// Get a configuration property
const std::string ExportProperties::GetPropertyString(const char* szName,
        const std::string& iErrorReturn /*= ""*/) const {
    return GetGenericProperty<std::string>(mStringProperties,szName,iErrorReturn);
}

// ------------------------------------------------------------------------------------------------
// Has a configuration property
const aiMatrix4x4 ExportProperties::GetPropertyMatrix(const char* szName,
        const aiMatrix4x4& iErrorReturn /*= aiMatrix4x4()*/) const {
    return GetGenericProperty<aiMatrix4x4>(mMatrixProperties,szName,iErrorReturn);
}

// ------------------------------------------------------------------------------------------------
// Has a configuration property
bool ExportProperties::HasPropertyInteger(const char* szName) const {
    return HasGenericProperty<int>(mIntProperties, szName);
}

// ------------------------------------------------------------------------------------------------
// Has a configuration property
bool ExportProperties::HasPropertyBool(const char* szName) const {
    return HasGenericProperty<int>(mIntProperties, szName);
}

// ------------------------------------------------------------------------------------------------
// Has a configuration property
bool ExportProperties::HasPropertyFloat(const char* szName) const {
    return HasGenericProperty<ai_real>(mFloatProperties, szName);
}

// ------------------------------------------------------------------------------------------------
// Has a configuration property
bool ExportProperties::HasPropertyString(const char* szName) const {
    return HasGenericProperty<std::string>(mStringProperties, szName);
}

// ------------------------------------------------------------------------------------------------
// Has a configuration property
bool ExportProperties::HasPropertyMatrix(const char* szName) const {
    return HasGenericProperty<aiMatrix4x4>(mMatrixProperties, szName);
}


#endif // !ASSIMP_BUILD_NO_EXPORT<|MERGE_RESOLUTION|>--- conflicted
+++ resolved
@@ -445,11 +445,7 @@
 
                 ExportProperties emptyProperties;  // Never pass NULL ExportProperties so Exporters don't have to worry.
                 ExportProperties* pProp = pProperties ? (ExportProperties*)pProperties : &emptyProperties;
-<<<<<<< HEAD
-				pProp->SetPropertyBool("bJoinIdenticalVertices", pp & aiProcess_JoinIdenticalVertices);
-=======
-                pProp->SetPropertyBool("bJoinIdenticalVertices", must_join_again);
->>>>>>> 6117c3f5
+        				pProp->SetPropertyBool("bJoinIdenticalVertices", pp & aiProcess_JoinIdenticalVertices);
                 exp.mExportFunction(pPath,pimpl->mIOSystem.get(),scenecopy.get(), pProp);
 
                 pimpl->mProgressHandler->UpdateFileWrite(4, 4);
